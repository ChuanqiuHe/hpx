--- conflicted
+++ resolved
@@ -760,366 +760,10 @@
   hpx_add_compile_flag(-RTC1
     CONFIGURATIONS Debug LANGUAGES CXX C)
 
-<<<<<<< HEAD
   # VS2012 and above has a special flag for improving the debug experience by
   # adding more symbol information to the build
   hpx_add_compile_flag(-d2ZI+
     CONFIGURATIONS RelWithDebInfo)
-=======
-##############################################################################
-hpx_option(HPX_AGAS_DUMP_REFCNT_ENTRIES BOOL
-  "Enable dumps of the AGAS refcnt tables to logs (default: OFF)" OFF ADVANCED)
-
-if(HPX_AGAS_DUMP_REFCNT_ENTRIES)
-  hpx_add_config_define(HPX_AGAS_DUMP_REFCNT_ENTRIES 1)
-else()
-  hpx_add_config_define(HPX_AGAS_DUMP_REFCNT_ENTRIES 0)
-endif()
-
-################################################################################
-# PAPI event counters
-################################################################################
-find_package(HPX_PAPI)
-
-################################################################################
-# Apex event counters
-################################################################################
-find_package(HPX_TAU)
-find_package(HPX_APEX)
-
-################################################################################
-# Valgrind support
-################################################################################
-if(NOT HPX_NATIVE_MIC)
-  find_package(HPX_Valgrind)
-endif()
-
-################################################################################
-# hwloc (don't use it on OS X as it make runs fail and is useless anyways.)
-################################################################################
-if(NOT APPLE)
-  find_package(HPX_Hwloc)
-  if(HWLOC_FOUND)
-    hpx_include_sys_directories("${HWLOC_INCLUDE_DIR}")
-    hpx_link_sys_directories("${HWLOC_LIBRARY_DIR}")
-    hpx_add_definitions(-DHPX_HAVE_HWLOC)
-    set(hpx_RUNTIME_LIBRARIES ${hpx_RUNTIME_LIBRARIES} ${HWLOC_LIBRARY})
-  endif()
-elseif(HWLOC_FOUND)
-  unset(HWLOC_FOUND)
-endif()
-
-################################################################################
-# Security, libsodium: P(ortable|ackageable) NaCl
-################################################################################
-find_package(HPX_Sodium)
-if(SODIUM_FOUND)
-  hpx_option(HPX_HAVE_SECURITY BOOL "Enable enable security options (default: OFF)" OFF ADVANCED)
-
-  hpx_add_config_define(HPX_HAVE_SODIUM)
-
-  hpx_include_sys_directories("${SODIUM_INCLUDE_DIR}")
-  hpx_link_sys_directories("${SODIUM_LIBRARY_DIR}")
-  if(MSVC)
-    hpx_add_config_define(SODIUM_STATIC)
-  endif()
-  set(hpx_RUNTIME_LIBRARIES ${hpx_RUNTIME_LIBRARIES} ${SODIUM_LIBRARY})
-
-  if(HPX_HAVE_SECURITY)
-    hpx_add_config_define(HPX_HAVE_SECURITY)
-  endif()
-
-elseif(HPX_HAVE_SECURITY)
-  hpx_error("security" "The libsodium library has to be available to enable security features.")
-  set(HPX_HAVE_SECURITY OFF)
-endif()
-
-###############################################################################
-# Configure compression and other plugins
-###############################################################################
-add_hpx_pseudo_target(plugins)
-add_subdirectory(plugins)
-
-if(HPX_HAVE_COMPRESSION_BZIP2 AND BZIP2_FOUND)
-  hpx_add_config_define(HPX_HAVE_COMPRESSION_BZIP2)
-endif()
-if(HPX_HAVE_COMPRESSION_SNAPPY AND SNAPPY_FOUND)
-  hpx_add_config_define(HPX_HAVE_COMPRESSION_SNAPPY)
-endif()
-if(HPX_HAVE_COMPRESSION_ZLIB AND ZLIB_FOUND)
-  hpx_add_config_define(HPX_HAVE_COMPRESSION_ZLIB)
-endif()
-
-# Parcel coalescing is used by the main HPX library, enable it always
-hpx_add_config_define(HPX_HAVE_PARCEL_COALESCING)
-
-################################################################################
-# Documentation toolchain (DocBook, BoostBook, QuickBook, xsltproc)
-################################################################################
-hpx_include(Documentation)
-
-################################################################################
-# Creating the partially preprocessed header requires a recent version of Wave
-################################################################################
-hpx_include(Preprocessing)
-
-################################################################################
-# Warning configuration
-################################################################################
-hpx_option(HPX_WARNINGS BOOL "Enable compiler warnings (default: ON)" ON ADVANCED)
-
-################################################################################
-# Backtrace configuration
-################################################################################
-hpx_option(HPX_HAVE_STACKTRACES BOOL "Attach backtraces to HPX exceptions (default: ON)" ON ADVANCED)
-
-if(HPX_HAVE_STACKTRACES OR HPX_THREAD_MAINTAIN_BACKTRACE_ON_SUSPENSION)
-  hpx_info("stacktraces" "Stack traces are enabled.")
-  hpx_add_config_define(HPX_HAVE_STACKTRACES)
-endif()
-
-################################################################################
-# Emulation of SwapContext on Windows
-################################################################################
-if(MSVC)
-  hpx_option(HPX_HAVE_SWAP_CONTEXT_EMULATION BOOL "Emulate SwapContext API for coroutines (default: OFF)" OFF ADVANCED)
-
-  if(HPX_HAVE_SWAP_CONTEXT_EMULATION)
-    enable_language(ASM_MASM)
-    if(CMAKE_ASM_MASM_COMPILER)
-      hpx_info("swap_context" "SwitchToFiber emulation is enabled, using compiler: '${CMAKE_ASM_MASM_COMPILER}'")
-    else()
-      hpx_warn("swap_context" "SwitchToFiber emulation will be disabled, try setting the ASM_MASM environment variable to the assembler executable (ml.exe/ml64.exe)")
-      set(HPX_HAVE_SWAP_CONTEXT_EMULATION OFF CACHE BOOL "Emulate SwitchToFiber API for coroutines (default: OFF)" FORCE)
-    endif()
-  endif()
-endif()
-
-################################################################################
-# Enable integration with Intel Amplifier and Inspector tools
-################################################################################
-hpx_option(HPX_HAVE_ITTNOTIFY BOOL "Bind to Intel Amplifier Tool (default: OFF)" OFF ADVANCED)
-
-if(HPX_HAVE_ITTNOTIFY)
-  find_package(HPX_Amplifier)
-  if(AMPLIFIER_FOUND)
-    hpx_info("itt" "Binding to Intel Amplifier tool is enabled.")
-    hpx_add_config_define(HPX_HAVE_ITTNOTIFY 1)
-    hpx_include_sys_directories("${AMPLIFIER_INCLUDE_DIR}")
-    hpx_link_sys_directories("${AMPLIFIER_LIBRARY_DIR}")
-    set(hpx_RUNTIME_LIBRARIES ${hpx_RUNTIME_LIBRARIES} ${AMPLIFIER_LIBRARY})
-  else()
-    set(HPX_HAVE_ITTNOTIFY OFF FORCE)
-    hpx_warn("itt" "Binding to Intel Amplifier tool will be disabled, try setting the AMPLIFIER_ROOT variable to the Intel Amplifier installation directory.")
-  endif()
-endif()
-
-################################################################################
-# Native TLS configuration
-################################################################################
-if(APPLE)
-  hpx_option(HPX_HAVE_NATIVE_TLS BOOL "Use native TLS support if available (default: OFF)" OFF ADVANCED)
-else()
-  hpx_option(HPX_HAVE_NATIVE_TLS BOOL "Use native TLS support if available (default: ON)" ON ADVANCED)
-endif()
-
-if(HPX_HAVE_NATIVE_TLS)
-  hpx_info("tls" "Native TLS is enabled.")
-  hpx_add_config_define(HPX_HAVE_NATIVE_TLS)
-endif()
-
-################################################################################
-# Disable the use of partially preprocessed header files
-################################################################################
-hpx_option(HPX_USE_PREPROCESSOR_LIMIT_EXPANSION BOOL "Do not use preprocessed headers (default: OFF)" OFF ADVANCED)
-
-if(HPX_USE_PREPROCESSOR_LIMIT_EXPANSION)
-  hpx_info("ppheaders" "Use of preprocessed headers is disabled.")
-  hpx_add_config_define(HPX_USE_PREPROCESSOR_LIMIT_EXPANSION)
-endif()
-
-################################################################################
-# Compiler configuration
-################################################################################
-# Clear CMake defaults
-foreach(language CXX C Fortran)
-  set(CMAKE_${language}_FLAGS_DEBUG "" CACHE STRING "Debug flags (${language})" FORCE)
-  set(CMAKE_${language}_FLAGS_MINSIZEREL "" CACHE STRING "MinSizeRel flags (${language})" FORCE)
-  set(CMAKE_${language}_FLAGS_RELEASE "" CACHE STRING "Release flags (${language})" FORCE)
-  set(CMAKE_${language}_FLAGS_RELWITHDEBINFO ""  CACHE STRING "RelWithDebInfo flags (${language})" FORCE)
-endforeach()
-
-if(HPX_NATIVE_MIC)
-  foreach(language CXX C Fortran)
-    set(CMAKE_${language}_FLAGS_DEBUG
-        "${CMAKE_${language}_FLAGS_DEBUG} -mmic")
-    set(CMAKE_${language}_FLAGS_RELWITHDEBINFO
-        "${CMAKE_${language}_FLAGS_RELWITHDEBINFO} -mmic")
-    set(CMAKE_${language}_FLAGS_MINSIZEREL
-        "${CMAKE_${language}_FLAGS_MINSIZEREL} -mmic")
-    set(CMAKE_${language}_FLAGS_RELEASE
-        "${CMAKE_${language}_FLAGS_RELEASE} -mmic")
-  endforeach()
-  hpx_add_definitions(-mmic)
-endif()
-
-if(MSVC)
-  if("${CMAKE_BUILD_TYPE}" STREQUAL "Debug")
-    hpx_add_config_define(HPX_BUILD_TYPE debug)
-  elseif("${CMAKE_BUILD_TYPE}" STREQUAL "RelWithDebInfo")
-    hpx_add_config_define(HPX_BUILD_TYPE relwithdebinfo)
-  elseif("${CMAKE_BUILD_TYPE}" STREQUAL "MinSizeRel")
-    hpx_add_config_define(HPX_BUILD_TYPE minsizerel)
-  elseif("${CMAKE_BUILD_TYPE}" STREQUAL "Release")
-    hpx_add_config_define(HPX_BUILD_TYPE release)
-  endif()
-
-  foreach(language CXX C Fortran)
-    set(CMAKE_${language}_FLAGS_DEBUG
-        "${CMAKE_${language}_FLAGS_DEBUG} -D_DEBUG")
-    set(CMAKE_${language}_FLAGS_RELWITHDEBINFO
-        "${CMAKE_${language}_FLAGS_RELWITHDEBINFO} -DNDEBUG -DHPX_DISABLE_ASSERTS")
-    set(CMAKE_${language}_FLAGS_MINSIZEREL
-        "${CMAKE_${language}_FLAGS_MINSIZEREL} -DNDEBUG -DBOOST_DISABLE_ASSERTS")
-    set(CMAKE_${language}_FLAGS_RELEASE
-        "${CMAKE_${language}_FLAGS_RELEASE} -DNDEBUG -DHPX_DISABLE_ASSERTS")
-  endforeach()
-  if(HPX_HAVE_VALGRIND)
-    set(CMAKE_CXX_FLAGS_MINSIZEREL "${CMAKE_CXX_FLAGS_MINSIZEREL} -DNVALGRIND")
-    set(CMAKE_CXX_FLAGS_RELEASE "${CMAKE_CXX_FLAGS_RELEASE} -DNVALGRIND")
-  endif()
-else()
-  if("${CMAKE_BUILD_TYPE}" STREQUAL "Debug")
-    hpx_add_definitions(-DDEBUG)
-    hpx_add_config_define(HPX_BUILD_TYPE debug)
-  elseif("${CMAKE_BUILD_TYPE}" STREQUAL "RelWithDebInfo")
-    hpx_add_definitions(-DNDEBUG)
-    hpx_add_definitions(-DHPX_DISABLE_ASSERTS)
-    hpx_add_config_define(HPX_BUILD_TYPE relwithdebinfo)
-  elseif("${CMAKE_BUILD_TYPE}" STREQUAL "MinSizeRel")
-    hpx_add_definitions(-DNDEBUG)
-    hpx_add_definitions(-DHPX_DISABLE_ASSERTS)
-    hpx_add_config_define(HPX_BUILD_TYPE minsizerel)
-    if(HPX_HAVE_VALGRIND)
-      hpx_add_definitions(-DNVALGRIND)
-    endif()
-  elseif("${CMAKE_BUILD_TYPE}" STREQUAL "Release")
-    hpx_add_definitions(-DNDEBUG)
-    hpx_add_definitions(-DHPX_DISABLE_ASSERTS)
-    hpx_add_config_define(HPX_BUILD_TYPE release)
-    if(HPX_HAVE_VALGRIND)
-      hpx_add_definitions(-DNVALGRIND)
-    endif()
-  endif()
-endif()
-
-
-# Debug library postfix
-set(CMAKE_DEBUG_POSTFIX "d")
-set(HPX_DEBUG_POSTFIX "d")
-
-################################################################################
-# Utility configuration
-################################################################################
-hpx_option(HPX_UTIL_BIND BOOL "Use hpx::util::bind instead of boost::bind or std::bind (default: ON)" ON ADVANCED)
-
-if(HPX_UTIL_BIND)
-  hpx_add_config_define(HPX_UTIL_BIND)
-endif()
-
-hpx_option(HPX_UTIL_FUNCTION BOOL "Use hpx::util::function instead of boost::function or std::function (default: ON)" ON ADVANCED)
-
-if(HPX_UTIL_FUNCTION)
-  hpx_add_config_define(HPX_UTIL_FUNCTION)
-endif()
-
-hpx_option(HPX_UTIL_TUPLE BOOL "Use hpx::util::tuple instead of boost::tuple or std::tuple (default: ON)" ON ADVANCED)
-
-if(HPX_UTIL_TUPLE)
-  hpx_add_config_define(HPX_UTIL_TUPLE)
-endif()
-
-################################################################################
-# Scheduler configuration
-################################################################################
-hpx_option(HPX_ALL_SCHEDULERS BOOL "Enables all schedulers, overrides individual configuration options (default: OFF)" OFF ADVANCED)
-
-hpx_option(HPX_LOCAL_SCHEDULER BOOL "Enable the use of --queueing=local (default: OFF)" OFF ADVANCED)
-
-if(HPX_LOCAL_SCHEDULER OR HPX_ALL_SCHEDULERS)
-  hpx_add_config_define(HPX_LOCAL_SCHEDULER)
-endif()
-
-hpx_option(HPX_STATIC_PRIORITY_SCHEDULER BOOL "Enable the use of --queueing=static (default: OFF)" OFF ADVANCED)
-
-if(HPX_STATIC_PRIORITY_SCHEDULER OR HPX_ALL_SCHEDULERS)
-  hpx_add_config_define(HPX_STATIC_PRIORITY_SCHEDULER)
-endif()
-
-hpx_option(HPX_HIERARCHY_SCHEDULER BOOL "Enable the use of --queueing=hierarchy (default: OFF)" OFF ADVANCED)
-
-if(HPX_HIERARCHY_SCHEDULER OR HPX_ALL_SCHEDULERS)
-  hpx_add_config_define(HPX_HIERARCHY_SCHEDULER)
-endif()
-
-hpx_option(HPX_PERIODIC_PRIORITY_SCHEDULER BOOL "Enable the use of --queueing=periodic (default: OFF)" OFF ADVANCED)
-
-if(HPX_PERIODIC_PRIORITY_SCHEDULER OR HPX_ALL_SCHEDULERS)
-  hpx_add_config_define(HPX_PERIODIC_PRIORITY_SCHEDULER)
-endif()
-
-hpx_option(HPX_GOOGLE_PERFTOOLS BOOL
-           "Compile HPX with google perftools (Default: ON)" ON ADVANCED)
-
-if(HPX_GOOGLE_PERFTOOLS)
-  find_package(HPX_GooglePerftools)
-  if(GOOGLE_PERFTOOLS_FOUND)
-    set(hpx_LIBRARIES ${hpx_LIBRARIES} ${GOOGLE_PERFTOOLS_LIBRARY})
-    hpx_include_sys_directories("${GOOGLE_PERFTOOLS_INCLUDE_DIR}")
-    hpx_link_sys_directories("${GOOGLE_PERFTOOLS_LIBRARY_DIR}")
-    hpx_add_config_define(HPX_GOOGLE_PERFTOOLS)
-  endif()
-endif()
-
-# On Linux, the system allocator has a bad performance for
-# multi-threaded applications. We thus use tcmalloc by default. If
-# tcmalloc is not present, this will fail. It is intentional that
-# overriding this default requires an explicit "-DHPX_MALLOC=system"
-if("${CMAKE_SYSTEM_NAME}" STREQUAL "Linux")
-  if(HPX_NATIVE_MIC)
-      set(HPX_MALLOC_DEFAULT "tbbmalloc")
-  else()
-    set(HPX_MALLOC_DEFAULT "TCMalloc")
-#    set(HPX_MALLOC_DEFAULT "jemalloc")
-  endif()
-else()
-  set(HPX_MALLOC_DEFAULT "system")
-endif()
-set(hpx_MALLOC_LIBRARY "")
-hpx_include(SetAllocator)
-
-################################################################################
-# MSVC configuration
-################################################################################
-if(MSVC)
-  foreach(language CXX C Fortran)
-    set(CMAKE_${language}_FLAGS_DEBUG
-        "${CMAKE_${language}_FLAGS_DEBUG} -D_DEBUG -Od -Zi -MDd")
-    set(CMAKE_${language}_FLAGS_RELWITHDEBINFO
-        "${CMAKE_${language}_FLAGS_RELWITHDEBINFO} -O2 -Zi -MD")
-    set(CMAKE_${language}_FLAGS_MINSIZEREL
-        "${CMAKE_${language}_FLAGS_MINSIZEREL} -O1 -MD")
-    set(CMAKE_${language}_FLAGS_RELEASE
-        "${CMAKE_${language}_FLAGS_RELEASE} -Ox -MD")
-  endforeach()
-
-  set(CMAKE_CXX_FLAGS_DEBUG "${CMAKE_CXX_FLAGS_DEBUG} -RTC1")
-  set(CMAKE_C_FLAGS_DEBUG "${CMAKE_C_FLAGS_DEBUG} -RTC1")
-
-  # VS2012 and above has a special flag for improving the debug experience by
-  # adding more symbol information to the build
-  set(CMAKE_CXX_FLAGS_RELWITHDEBINFO "${CMAKE_CXX_FLAGS_RELWITHDEBINFO} -d2Zi+")
->>>>>>> 2d4555a1
 
   # VS2013 and above know how to do link time constant data segment folding
   # VS2013 update 2 and above know how to remove debug information for
@@ -1127,16 +771,10 @@
   # VS2013 update 3 and above know how to generate better debug symbols for
   #     optimized builds (-Z0)
   if(MSVC12)
-<<<<<<< HEAD
     hpx_add_compile_flag(-Zc:inline)
+    hpx_add_compile_flag(-Z0 RelWithDebInfo)
     hpx_add_compile_flag(-Gw
       CONFIGURATIONS Release RelWithDebInfo MinSizeRelease)
-=======
-    set(CMAKE_CXX_FLAGS_DEBUG "${CMAKE_CXX_FLAGS_DEBUG} -Zc:inline")
-    set(CMAKE_CXX_FLAGS_RELWITHDEBINFO "${CMAKE_CXX_FLAGS_RELWITHDEBINFO} -Gw -Zc:inline -Z0")
-    set(CMAKE_CXX_FLAGS_RELEASE "${CMAKE_CXX_FLAGS_RELEASE} -Gw -Zc:inline")
-    set(CMAKE_CXX_FLAGS_MINSIZEREL "${CMAKE_CXX_FLAGS_MINSIZEREL} -Gw -Zc:inline")
->>>>>>> 2d4555a1
   endif()
   # Exceptions
   hpx_add_compile_flag(-EHsc)
@@ -1173,85 +811,7 @@
   endif()
   hpx_add_config_define(PSAPI_VERSION 1)
 
-<<<<<<< HEAD
-endif()
-=======
-################################################################################
-# GCC-compatible compiler configuration
-################################################################################
-else()
-  if("${CMAKE_BUILD_TYPE}" STREQUAL "Debug")
-    # No optimizations
-    hpx_use_flag_if_available(-O0 LANGUAGES CXX C Fortran)
-
-    # Generate debugging information
-    hpx_use_flag_if_available(-g LANGUAGES CXX C Fortran)
-
-    # Keep the frame pointer
-    hpx_use_flag_if_available(-fno-omit-frame-pointer LANGUAGES CXX C Fortran)
-
-    # Don't inline functions
-    hpx_use_flag_if_available(-fno-inline LANGUAGES CXX C Fortran)
-  elseif("${CMAKE_BUILD_TYPE}" STREQUAL "RelWithDebInfo")
-    # Optimize for speed
-    if("${HPX_PLATFORM_UC}" STREQUAL "BLUEGENEQ")
-      hpx_use_flag_if_available(-O0 LANGUAGES CXX C Fortran)
-    else()
-      hpx_use_flag_if_available(-O3 LANGUAGES CXX C Fortran)
-    endif()
-
-    # Generate debugging information
-    hpx_use_flag_if_available(-g LANGUAGES CXX C Fortran)
-
-    # Don't inline functions
-#    hpx_use_flag_if_available(-fno-inline LANGUAGES CXX C Fortran)
-
-    # No tail call optimizations
-#    hpx_use_flag_if_available(-fno-optimize-sibling-calls LANGUAGES CXX C Fortran)
-
-    # Don't allocate registers for wide types (e.g. 128bit ints) independently
-#    hpx_use_flag_if_available(-fno-split-wide-types LANGUAGES CXX C Fortran)
-
-    # Disable register allocation webs, which make debugging impossible
-#    hpx_use_flag_if_available(-fno-web LANGUAGES CXX C Fortran)
-
-    # Disable register renaming
-#    hpx_use_flag_if_available(-fno-rename-registers LANGUAGES CXX C Fortran)
-  elseif("${CMAKE_BUILD_TYPE}" STREQUAL "MinSizeRel")
-    # Optimize for size
-    hpx_use_flag_if_available(-Os LANGUAGES CXX C Fortran)
-  elseif("${CMAKE_BUILD_TYPE}" STREQUAL "Release")
-    # Optimize for speed
-    if("${HPX_PLATFORM_UC}" STREQUAL "BLUEGENEQ")
-      hpx_use_flag_if_available(-O0 LANGUAGES CXX C Fortran)
-    else()
-      hpx_use_flag_if_available(-O3 LANGUAGES CXX C Fortran)
-    endif()
-  endif()
-
-  if("${HPX_PLATFORM_UC}" STREQUAL "BLUEGENEQ")
-    hpx_option(HPX_PIE BOOL "Compile executables as shared objects" OFF ADVANCED)
-  else()
-    hpx_option(HPX_PIE BOOL "Compile executables as shared objects" ON ADVANCED)
-  endif()
-
-  # This is necessary to ensure that our executables are ELF DYN objects.
-  if(HPX_PIE)
-    if("${CMAKE_CXX_COMPILER_ID}" STREQUAL "Clang")
-      hpx_use_flag_if_available(-Wno-unused-command-line-argument CXX C Fortran)
-    endif()
-    hpx_use_flag_if_available(-rdynamic LANGUAGES CXX C Fortran)
-    hpx_use_flag_if_available(-fPIC LANGUAGES CXX C Fortran)
-  endif()
-
-  if(APPLE)
-    hpx_option(HPX_STDLIB_IS_LIBCPP BOOL "Adds -stdlib=libc++ to the linker command by default" OFF ADVANCED)
-    if(HPX_STDLIB_IS_LIBCPP)
-      hpx_use_flag_if_available(-stdlib=libc++ LANGUAGES CXX)
-    endif()
-    hpx_use_flag_if_available(-ftemplate-depth=256 LANGUAGES CXX)
-  endif()
->>>>>>> 2d4555a1
+endif()
 
 # Configure Warnings
 if(WITH_WARNINGS)
@@ -1410,24 +970,10 @@
 
 ##############################################################################
 
-<<<<<<< HEAD
 ##############################################################################
 # Check the availability of certain C++11 language features
 
 hpx_check_for_cxx11_rvalue_references()
-=======
-  #############################################################################
-  # Macro definitions for system headers
-  #############################################################################
-  hpx_add_definitions(-D_GNU_SOURCE)
-
-  #############################################################################
-  # System libraries
-  #############################################################################
-  if(NOT ${CMAKE_SYSTEM_NAME} MATCHES "FreeBSD")
-    set(hpx_RUNTIME_LIBRARIES ${hpx_RUNTIME_LIBRARIES} dl)
-  endif()
->>>>>>> 2d4555a1
 
 if(NOT WITH_CXX11_RVALUE_REFERENCES)
   hpx_error("HPX needs support for C++11 rvalue references")
@@ -1486,7 +1032,6 @@
   hpx_add_config_define(HPX_WITH_GENERIC_CONTEXT_COROUTINES)
 endif()
 
-<<<<<<< HEAD
 ################################################################################
 # Emulation of SwapContext on Windows
 ################################################################################
@@ -1510,31 +1055,6 @@
 endif()
 
 ################################################################################
-=======
-###############################################################################
-# Target specification
-###############################################################################
-# Recurse into some subdirectories. This does not actually cause another cmake
-# executable to run. The same process will walk through the project's entire
-# directory structure.
-add_subdirectory(src)
-
-hpx_option(HPX_BUILD_EXAMPLES BOOL "Build HPX examples (default: ON)" ON ADVANCED)
-
-if(HPX_BUILD_EXAMPLES)
-  add_hpx_pseudo_target(examples)
-  include_directories(examples)
-  add_subdirectory(examples)
-endif()
-
-###############################################################################
-# Activate plugins
-###############################################################################
-add_plugin_modules()
-
-###############################################################################
-find_package(PythonInterp)
->>>>>>> 2d4555a1
 
 ################################################################################
 # HPX_PREFIX
@@ -1612,19 +1132,10 @@
 # directory structure.
 add_subdirectory(src)
 
-<<<<<<< HEAD
 if(WITH_BUILD_EXAMPLES)
   add_hpx_pseudo_target(examples)
   include_directories(examples)
   add_subdirectory(examples)
-=======
-hpx_option(HPX_BUILD_DOCUMENTATION BOOL
-    "The HPX documentation toolchain is available (default OFF)." OFF)
-if(HPX_BUILD_DOCUMENTATION)
-  hpx_option(HPX_BUILD_DOCUMENTATION_SINGLEPAGE BOOL
-      "The HPX documentation should be build as a single page HTML (default OFF)." OFF)
-  add_subdirectory(docs)
->>>>>>> 2d4555a1
 endif()
 
 # ###############################################################################
@@ -1896,7 +1407,6 @@
     PATTERN "*src*" EXCLUDE
     PATTERN "*images*" EXCLUDE)
 
-<<<<<<< HEAD
   install(
     FILES "${hpx_SOURCE_DIR}/docs/index.html"
     DESTINATION share/hpx-${HPX_VERSION}/
@@ -1907,84 +1417,6 @@
     DESTINATION share/hpx-${HPX_VERSION}/docs/html/src
     COMPONENT docs
     FILES_MATCHING PATTERN "*.css"
-=======
-  install( # install all hpx tests source files
-    DIRECTORY tests
-    DESTINATION share/hpx-${HPX_VERSION}/docs/html/code
-    COMPONENT core
-    PATTERN ".git" EXCLUDE
-    PATTERN "CMakeFiles" EXCLUDE
-    PATTERN "CTestFiles" EXCLUDE)
-
-  install( # Install all HPX cmake utility files
-    DIRECTORY cmake/
-    DESTINATION share/hpx-${HPX_VERSION}/cmake
-    COMPONENT core
-    PATTERN ".cmake.in" EXCLUDE
-    PATTERN ".git" EXCLUDE)
-
-  install( # Install HPX Python scripts
-    DIRECTORY python/scripts/
-    DESTINATION bin
-    FILE_PERMISSIONS OWNER_READ OWNER_WRITE OWNER_EXECUTE
-                     GROUP_READ GROUP_EXECUTE
-                     WORLD_READ WORLD_EXECUTE
-    COMPONENT core
-    FILES_MATCHING PATTERN "*.py"
-    PATTERN ".git" EXCLUDE)
-
-  if(UNIX)
-    file(GLOB scripts "${CMAKE_SOURCE_DIR}/python/scripts/*.py")
-    execute_process(
-      COMMAND "${CMAKE_COMMAND}" -E make_directory "${CMAKE_BINARY_DIR}/python/scripts")
-
-    foreach(script ${scripts})
-      get_filename_component(script_name ${script} NAME)
-      get_filename_component(script_name_we ${script} NAME_WE)
-
-      #make copy, so that we have intact symlink in CMAKE_BINARY_DIR
-      execute_process(
-        COMMAND "${CMAKE_COMMAND}" -E copy_if_different "${script}" "${script_name}"
-        WORKING_DIRECTORY "${CMAKE_BINARY_DIR}/python/scripts")
-
-      execute_process(
-        COMMAND "${CMAKE_COMMAND}" -E create_symlink "${script_name}" "${script_name_we}"
-        WORKING_DIRECTORY "${CMAKE_BINARY_DIR}/python/scripts")
-
-      install(
-        FILES "${CMAKE_BINARY_DIR}/python/scripts/${script_name_we}"
-        DESTINATION "bin")
-    endforeach()
-  endif()
-
-  install( # Install HPX Python module (TODO: this is a temporary hack)
-    DIRECTORY python/hpx
-    DESTINATION share/hpx-${HPX_VERSION}/python
-    COMPONENT core
-    FILES_MATCHING PATTERN "*.py"
-    PATTERN ".git" EXCLUDE)
-
-  execute_process(
-    COMMAND "${CMAKE_COMMAND}" -E make_directory "${CMAKE_BINARY_DIR}/python")
-
-  # make symlink, so that we have intact hpx symlink in CMAKE_BINARY_DIR
-  execute_process(
-    COMMAND "${CMAKE_COMMAND}" -E create_symlink "${CMAKE_SOURCE_DIR}/python/hpx" "hpx-${HPX_VERSION}"
-    WORKING_DIRECTORY "${CMAKE_BINARY_DIR}/python")
-
-  # create a symlink in share pointing to the latest HPX installation
-  execute_process(
-    COMMAND "${CMAKE_COMMAND}" -E create_symlink "hpx-${HPX_VERSION}" "hpx"
-    WORKING_DIRECTORY "${CMAKE_BINARY_DIR}/python")
-  install(DIRECTORY "${CMAKE_BINARY_DIR}/python/hpx" DESTINATION "share")
-
-  install( # Install external dependencies
-    DIRECTORY external/cache/boost
-              external/endian/boost
-    DESTINATION include/hpx/external
-    COMPONENT core
-    FILES_MATCHING PATTERN "*.hpp"
->>>>>>> 2d4555a1
     PATTERN ".git" EXCLUDE)
 
   install(
@@ -2180,7 +1612,6 @@
   endforeach()
 endforeach()
 
-<<<<<<< HEAD
 # add_library(test_static STATIC t.cpp)
 add_library(test_shared SHARED t.cpp)
 add_executable(test t.cpp)
@@ -2188,74 +1619,4 @@
 target_link_libraries(test test_shared ${HPX_LIBRARIES})
 
 # message(${_HPX_INFO_STRING})
-# message("HPX will be installed to ${CMAKE_INSTALL_PREFIX}")
-=======
-# Make list unique
-list(REMOVE_DUPLICATES external_definitions)
-
-set(CMAKE_DIR "cmake-${CMAKE_MAJOR_VERSION}.${CMAKE_MINOR_VERSION}"
-    CACHE STRING "directory (in share), where to put FindHPX cmake module")
-
-if(MSVC)
-  set(output_dir "${CMAKE_BINARY_DIR}/${CMAKE_BUILD_TYPE}")
-else()
-  set(output_dir "${CMAKE_BINARY_DIR}")
-endif()
-
-string(REGEX REPLACE "([ ()])" "\\\\\\1" HPX_PREFIX "${HPX_PREFIX}")
-if(HPX_NO_INSTALL)
-  set(external_cmake_path "${hpx_SOURCE_DIR}/cmake")
-else()
-    set(external_cmake_path "${CMAKE_INSTALL_PREFIX}/share/hpx-${HPX_VERSION}/cmake")
-endif()
-
-set(hpx_link_flag_target_properties "")
-if(MSVC AND HPX_LINK_FLAG_TARGET_PROPERTIES)
-  set(hpx_link_flag_target_properties "${HPX_LINK_FLAG_TARGET_PROPERTIES}")
-endif()
-
-configure_file("${hpx_SOURCE_DIR}/cmake/templates/FindHPX.cmake.in"
-               "${output_dir}/share/${CMAKE_DIR}/Modules/FindHPX.cmake"
-               ESCAPE_QUOTES @ONLY)
-
-if(NOT HPX_NO_INSTALL)
-  install(FILES "${output_dir}/share/${CMAKE_DIR}/Modules/FindHPX.cmake"
-          DESTINATION "share/${CMAKE_DIR}/Modules")
-endif()
-
-if(NOT ("${CMAKE_BUILD_TYPE}" STREQUAL "Debug"))
-    configure_file("${hpx_SOURCE_DIR}/cmake/templates/hpx_application.pc.in"
-                   "${output_dir}/lib/pkgconfig/hpx_application.pc"
-                   @ONLY)
-    configure_file("${hpx_SOURCE_DIR}/cmake/templates/hpx_component.pc.in"
-                   "${output_dir}/lib/pkgconfig/hpx_component.pc"
-                   @ONLY)
-else()
-    configure_file("${hpx_SOURCE_DIR}/cmake/templates/hpx_application_debug.pc.in"
-                   "${output_dir}/lib/pkgconfig/hpx_application_debug.pc"
-                   @ONLY)
-
-    configure_file("${hpx_SOURCE_DIR}/cmake/templates/hpx_component_debug.pc.in"
-                   "${output_dir}/lib/pkgconfig/hpx_component_debug.pc"
-                   @ONLY)
-endif()
-
-if(NOT HPX_NO_INSTALL)
-  if(NOT ("${CMAKE_BUILD_TYPE}" STREQUAL "Debug"))
-    install(FILES "${output_dir}/lib/pkgconfig/hpx_application.pc"
-            DESTINATION ${LIB}/pkgconfig)
-    install(FILES "${output_dir}/lib/pkgconfig/hpx_component.pc"
-            DESTINATION ${LIB}/pkgconfig)
-  else()
-    install(FILES "${output_dir}/lib/pkgconfig/hpx_application_debug.pc"
-            DESTINATION ${LIB}/pkgconfig)
-    install(FILES "${output_dir}/lib/pkgconfig/hpx_component_debug.pc"
-            DESTINATION ${LIB}/pkgconfig)
-  endif()
-endif()
-
-# Create a symlink in share pointing to the latest HPX installation
-execute_process(
-  COMMAND "${CMAKE_COMMAND}" -E create_symlink "hpx-${HPX_VERSION}" "hpx"
-  WORKING_DIRECTORY "${output_dir}/share")
->>>>>>> 2d4555a1
+# message("HPX will be installed to ${CMAKE_INSTALL_PREFIX}")