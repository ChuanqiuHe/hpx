# Copyright (c) 2007-2014 Hartmut Kaiser
# Copyright (c) 2011-2013 Thomas Heller
# Copyright (c) 2007-2008 Chirag Dekate
# Copyright (c)      2011 Bryce Lelbach
# Copyright (c)      2011 Vinay C Amatya
# Copyright (c)      2013 Jeroen Habraken
#
# Distributed under the Boost Software License, Version 1.0. (See accompanying
# file LICENSE_1_0.txt or copy at http://www.boost.org/LICENSE_1_0.txt)

# We require at least CMake V2.8.10
cmake_minimum_required(VERSION 2.8.10 FATAL_ERROR)

# Overrides must go before the project() statement, otherwise they are ignored.

################################################################################
# C++ overrides
################################################################################
set(CMAKE_USER_MAKE_RULES_OVERRIDE_CXX
    "${CMAKE_SOURCE_DIR}/cmake/HPX_CXXOverrides.cmake")

################################################################################
# Fortran overrides
################################################################################
set(CMAKE_USER_MAKE_RULES_OVERRIDE_Fortran
    "${CMAKE_SOURCE_DIR}/cmake/HPX_FortranOverrides.cmake")

################################################################################
# Build type (needs to be handled before project command below)
################################################################################
if(NOT CMAKE_BUILD_TYPE)
  set(CMAKE_BUILD_TYPE "Release" CACHE STRING "Configuration type (one of Debug, RelWithDebInfo, Release, MinSizeRel)")
endif()

################################################################################
# project metadata
################################################################################
project(hpx CXX C)

set(HPX_MAJOR_VERSION 0)
set(HPX_MINOR_VERSION 9)
set(HPX_PATCH_LEVEL   9)
set(HPX_VERSION "${HPX_MAJOR_VERSION}.${HPX_MINOR_VERSION}.${HPX_PATCH_LEVEL}")
set(HPX_LIBRARY_VERSION "${HPX_VERSION}")
set(HPX_SOVERSION ${HPX_MAJOR_VERSION})

if(MSVC)
  set_property(GLOBAL PROPERTY USE_FOLDERS ON)
endif()

################################################################################
# CMake configuration
################################################################################
set(CMAKE_MODULE_PATH "${hpx_SOURCE_DIR}/cmake")

include(CheckCXXCompilerFlag)
include(CMakeDependentOption)

# include additional macro definitions
include(HPX_Utils)
include(HPX_ExportTargets)
include(HPX_Libraries)
include(HPX_AddConfigTest)
include(HPX_AddDefinitions)

hpx_force_out_of_tree_build("This project requires an out-of-source-tree build. See README.rst. Clean your CMake cache and CMakeFiles if this message persists.")

if(NOT HPX_CMAKE_LOGLEVEL)
  set(HPX_CMAKE_LOGLEVEL "WARN")
endif()

message("${CMAKE_CXX_FLAGS} <--What the heck??!?")

################################################################################
# Fortran compiler detection
#
include(HPX_FortranCompiler)
<<<<<<< HEAD
=======

if(HPX_PLATFORM)
  string(TOUPPER ${HPX_PLATFORM} HPX_PLATFORM_UC)
endif()

################################################################################
# Some platforms do not support dynamic linking. Enable this to link all
# libraries statically. This also changes some of the internals of HPX related
# to how components are loaded.
################################################################################
hpx_option(HPX_STATIC_LINKING BOOL
  "Compile HPX staticly linked libraries (Default: OFF)" OFF ADVANCED)
if(HPX_STATIC_LINKING)
  hpx_add_config_define(HPX_STATIC_LINKING 1)
  set(hpx_library_link_mode STATIC)
else()
  hpx_add_config_define(HPX_STATIC_LINKING 0)
  set(hpx_library_link_mode SHARED)
endif()

################################################################################
# Boost configuration
>>>>>>> 8c196bdb
################################################################################

################################################################################
<<<<<<< HEAD
# Setup platform for which HPX should be compiled for.
#
include(HPX_SetPlatform)
if(HPX_PLATFORM_UC STREQUAL "ANDROID")
  unset(HPX_LIBRARY_VERSION)
  unset(HPX_SOVERSION)
=======
hpx_include_directories("${hpx_SOURCE_DIR}" "${CMAKE_BINARY_DIR}")
if(${BOOST_MINOR_VERSION} LESS 53)
  hpx_include_directories("${hpx_SOURCE_DIR}/external/atomic")
else()
  set(BOOST_LIBRARIES ${BOOST_LIBRARIES} atomic)
endif()
set(BOOST_LIBRARIES ${BOOST_LIBRARIES} chrono)
if(HPX_USE_GENERIC_COROUTINE_CONTEXT)
  if(${BOOST_MINOR_VERSION} GREATER 50)
    hpx_add_config_define(HPX_HAVE_GENERIC_CONTEXT_COROUTINES)
    set(BOOST_LIBRARIES ${BOOST_LIBRARIES} context)
  else()
    hpx_error("boost_version" "Boost V1.51.0 or higher is required to use the Boost.Context library.")
  endif()
endif()
if(${BOOST_MINOR_VERSION} LESS 53)
  hpx_include_directories("${hpx_SOURCE_DIR}/external/lockfree")
endif()
hpx_include_directories("${hpx_SOURCE_DIR}/external/cache"
                        "${hpx_SOURCE_DIR}/external/endian")
if(${BOOST_MINOR_VERSION} LESS 49)
  hpx_include_directories("${hpx_SOURCE_DIR}/external/serialization")
endif()

###############################################################################
# Configure option to automatically set all required settings to use the
# XeonPhi
###############################################################################
hpx_option(HPX_NATIVE_MIC BOOL
  "Build HPX to run natively on the Intel MIC coprocessor (default: OFF)."
  OFF ADVANCED)

# If we compile natively for the MIC, we need some workarounds for certain
# Boost headers
# FIXME: push changes upstream
if(HPX_NATIVE_MIC)
  hpx_include_directories("${hpx_SOURCE_DIR}/external/asio")
endif()

if(HPX_NATIVE_MIC)
  hpx_option(HPX_MAX_CPU_COUNT STRING
    "HPX applications will not use more than this number of OS-threads (default: 256)."
    "256" ADVANCED)
  if(NOT ("${CMAKE_CXX_COMPILER_ID}" STREQUAL "Intel"))
    hpx_error("HPX on the MIC can only be compiled with the Intel compiler.")
  endif()
  hpx_add_config_define(HPX_NATIVE_MIC)
else()
  hpx_option(HPX_MAX_CPU_COUNT STRING
    "HPX applications will not use more than this number of OS-threads (default: 64)."
    "64" ADVANCED)
endif()

if (NOT DEFINED LIB)
  set(LIB "lib")
endif(NOT DEFINED LIB)

###############################################################################
if(UNIX)
  hpx_link_directories("${CMAKE_BINARY_DIR}/lib/hpx")
else()
  hpx_link_directories("${CMAKE_BINARY_DIR}/${CMAKE_BUILD_TYPE}/lib/hpx")
endif()

###############################################################################
# Configure upper limit for number of threads, this is important for XeonPhi
###############################################################################
hpx_option(HPX_USE_MORE_THAN_64_THREADS BOOL
  "HPX applications will use more than 64 OS-threads (default: OFF)." OFF ADVANCED)

if(HPX_USE_MORE_THAN_64_THREADS)
  hpx_add_config_define(HPX_HAVE_MORE_THAN_64_THREADS)
elseif(HPX_MAX_CPU_COUNT)
  hpx_add_config_define(HPX_MAX_CPU_COUNT ${HPX_MAX_CPU_COUNT})
>>>>>>> 8c196bdb
endif()
################################################################################

################################################################################
# Set our build options cache variables which are customizable by users
#

## Generic build options
set(DEFAULT_MALLOC "system")
if("${CMAKE_SYSTEM_NAME}" STREQUAL "Linux")
  set(DEFAULT_MALLOC "tcmalloc")
#    set(DEFAULT_MALLOC "jemalloc")
endif()

hpx_option(WITH_MALLOC
  STRING
  "Define which allocator should be linked in. Options are: system, tcmalloc, jemalloc and tbbmalloc (default is: tcmalloc)"
  ${DEFAULT_MALLOC} ADVANCED)

set(WITH_HWLOC_DEFAULT ON)
if(APPLE)
  set(WITH_HWLOC_DEFAULT OFF)
endif()

hpx_option(WITH_HWLOC
  BOOL
  "Use Hwloc for hardware topolgy information and thread pinning. If disabled, performance might be reduced."
  ${WITH_HWLOC_DEFAULT} ADVANCED)

hpx_option(WITH_SECURITY BOOL "Enable security support via libsodium." OFF)

# Logging configuration
hpx_option(WITH_LOGGING BOOL "Build HPX with logging enabled (default: ON)." ON ADVANCED)
if(NOT WITH_LOGGING)
  hpx_add_config_define(HPX_NO_LOGGING)
endif()

## Compiler related build options
hpx_option(WITH_GCC_VERSION_CHECK BOOL "Ignore version reported by gcc (default: ON)" ON ADVANCED)

hpx_option(WITH_DEFAULT_BUILD_TARGETS BOOL
  "Associate the core HPX library with the default build target (default: ON)." ON ADVANCED)

hpx_option(WITH_BUILD_EXAMPLES BOOL "Build HPX examples (default: ON)" ON ADVANCED)

hpx_option(WITH_WARNINGS BOOL "Enable compiler warnings (default: ON)" ON ADVANCED)

hpx_option(WITH_DOCUMENTATION BOOL "Build the HPX documentation (default OFF)." OFF)

hpx_option(WITH_DOCUMENTATION_SINGLEPAGE BOOL "The HPX documentation should be build as a single page HTML (default OFF)." OFF)

hpx_option(WITH_AUTOMATIC_PREPROCESSING BOOL "True if the automatic header preprocessing target should be created (default: OFF)." OFF ADVANCED)
hpx_option(WITH_WAVE_ADDITIONAL_INCLUDE_DIRS STRING "Additional (compiler specific) include directories for the wave preprocessing tool." "" CATEGORY "Generic" ADVANCED)

hpx_option(WITH_EXAMPLES BOOL "Build the HPX examples (default OFF)" OFF)
hpx_option(WITH_TESTS BOOL "Build the HPX tests (default ON)" ON)
hpx_option(WITH_TESTS_BENCHMARKS BOOL "Build HPX benchmark tests (default: ON)" ON ADVANCED)
hpx_option(WITH_TESTS_REGRESSIONS BOOL "Build HPX regression tests (default: ON)" ON ADVANCED)
hpx_option(WITH_TESTS_UNIT BOOL "Build HPX unit tests (default: ON)" ON ADVANCED)
hpx_option(WITH_RUNTIME BOOL "Build HPX runtime (default: ON)" ON ADVANCED)

hpx_option(WITH_FULL_RPATH BOOL "Build and link HPX libraries and executables with full RPATHs (default: ON)" ON ADVANCED)

################################################################################
# Native TLS configuration
################################################################################
set(WITH_NATIVE_TLS_DEFAULT ON)
if(APPLE)
  set(WITH_NATIVE_TLS_DEFAULT OFF)
endif()
hpx_option(WITH_NATIVE_TLS BOOL "Use native TLS support if available (default: ON)" ${WITH_NATIVE_TLS_DEFAULT} ADVANCED)
if(WITH_NATIVE_TLS)
  hpx_info("Native TLS is enabled.")
  hpx_add_config_define(HPX_HAVE_NATIVE_TLS)
endif()

################################################################################
# Disable the use of partially preprocessed header files
################################################################################
hpx_option(WITH_PREPROCESSOR_LIMIT_EXPANSION BOOL "Do not use preprocessed headers (default: OFF)" OFF ADVANCED)

if(WITH_PREPROCESSOR_LIMIT_EXPANSION)
  hpx_info("Use of preprocessed headers is disabled.")
  hpx_add_config_define(HPX_USE_PREPROCESSOR_LIMIT_EXPANSION)
endif()

################################################################################
# Utility configuration
################################################################################
hpx_option(WITH_UTIL_FUNCTION BOOL "Use hpx::util::function instead of boost::function or std::function (default: ON)" ON ADVANCED)
if(WITH_UTIL_FUNCTION)
  hpx_add_config_define(HPX_UTIL_FUNCTION)
endif()

hpx_option(WITH_UTIL_TUPLE BOOL "Use hpx::util::tuple instead of boost::tuple or std::tuple (default: ON)" ON ADVANCED)
if(WITH_UTIL_TUPLE)
  hpx_add_config_define(HPX_UTIL_TUPLE)
endif()

set(WITH_HIDDEN_VISIBILITY_DEFAULT ON)
if(CMAKE_COMPILER_IS_GNUCXX)
  if(CMAKE_CXX_COMPILER_VERSION VERSION_GREATER 4.6.99
      AND CMAKE_CXX_COMPILER_VERSION VERSION_LESS 4.8)
    set(WITH_HIDDEN_VISIBILITY_DEFAULT OFF)
  endif()
  if("${HPX_PLATFORM_UC}" STREQUAL "ANDROID")
    set(WITH_HIDDEN_VISIBILITY_DEFAULT OFF)
  endif()
endif()

hpx_option(WITH_HIDDEN_VISIBILITY BOOL
  "Use -fvisibility=hidden for builds on platforms which support it (default ON)"
  ${WITH_HIDDEN_VISIBILITY_DEFAULT}
  ADVANCED)

hpx_option(WITH_AUTOMATIC_SERIALIZATION_REGISTRATION BOOL
  "Use automatic serialization registration for actions and functions. This affects compatibility between HPX applications compiled with different compilers (default ON)"
  ON
  ADVANCED)
if(NOT WITH_AUTOMATIC_SERIALIZATION_REGISTRATION)
  hpx_add_config_define(HPX_DISABLE_AUTOMATIC_SERIALIZATION_REGISTRATION)
endif()

hpx_option(WITH_UNIQUE_FUTURE_ALIAS BOOL
  "HPX will defined unique_future<R> as a template alias to future<R>. (default OFF)."
  OFF ADVANCED)

<<<<<<< HEAD
## Thread Manager related build options
=======
################################################################################
# RPATH configuration
################################################################################
if(NOT MSVC AND NOT HPX_STATIC_LINKING)
  set(HPX_RPATH "${CMAKE_INSTALL_PREFIX}/${LIB}/hpx:${CMAKE_BINARY_DIR}/lib/hpx"
      CACHE STRING "Base RPATH for linking" FORCE)
endif()
>>>>>>> 8c196bdb

set(WITH_MAX_CPU_COUNT_DEFAULT "64")
hpx_option(WITH_MAX_CPU_COUNT STRING
  "HPX applications will not use more that this number of OS-Threads (default: ${WITH_MAX_CPU_COUNT_DEFAULT})"
  ${WITH_MAX_CPU_COUNT_DEFAULT}
  CATEGORY "Thread Manager" ADVANCED)

hpx_option(WITH_THREAD_STACK_MMAP BOOL
  "Use mmap for stack allocation on appropriate platforms"
  ON
  CATEGORY "Thread Manager" ADVANCED)

hpx_option(WITH_THREAD_MANAGER_IDLE_BACKOFF BOOL
  "Use mmap for stack allocation on appropriate platforms (default: OFF)"
  OFF
  CATEGORY "Thread Manager" ADVANCED)

hpx_option(WITH_STACKTRACES BOOL "Attach backtraces to HPX exceptions (default: ON)"
  ON CATEGORY "Thread Manager" ADVANCED)

if(WITH_STACKTRACES OR WITH_THREAD_MAINTAIN_BACKTRACE_ON_SUSPENSION)
  hpx_info("Stack traces are enabled.")
  hpx_add_config_define(HPX_HAVE_STACKTRACES)
  if(MSVC)
    hpx_libraries(dbghelp)
  endif()
endif()

hpx_option(WITH_THREAD_MAINTAIN_BACKTRACE_ON_SUSPENSION BOOL
  "Enable thread stack back trace being captured on suspension (default: OFF)"
  OFF
  CATEGORY "Thread Manager" ADVANCED)

hpx_option(WITH_THREAD_BACKTRACE_ON_SUSPENSION_DEPTH STRING
  "Thread stack back trace depth being captured on suspension (default: 5)"
  "5" CATEGORY "Thread Manager" ADVANCED)

hpx_option(WITH_THREAD_MAINTAIN_FULLBACKTRACE_ON_SUSPENSION BOOL
  "Enable thread stack back trace being captured on suspension (default: OFF)"
  OFF CATEGORY "Thread Manager" ADVANCED)

if(WITH_THREAD_MAINTAIN_BACKTRACE_ON_SUSPENSION)
  hpx_add_config_define(HPX_THREAD_MAINTAIN_BACKTRACE_ON_SUSPENSION)
  hpx_add_config_define(HPX_THREAD_BACKTRACE_ON_SUSPENSION_DEPTH
    ${WITH_THREAD_BACKTRACE_ON_SUSPENSION_DEPTH})
  if(WITH_THREAD_MAINTAIN_FULLBACKTRACE_ON_SUSPENSION)
    hpx_add_config_define(HPX_THREAD_MAINTAIN_FULLBAKCTRACE_ON_SUSPENSION)
  endif()
endif()

hpx_option(WITH_THREAD_MAINTAIN_TARGET_ADDRESS BOOL
  "Enable storing target address in thread for NUMA awareness (default: OFF)"
  OFF CATEGORY "Thread Manager" ADVANCED)

if(WITH_THREAD_MAINTAIN_TARGET_ADDRESS)
  hpx_add_config_define(HPX_THREAD_MAINTAIN_TARGET_ADDRESS)
endif()

hpx_option(WITH_THREAD_MAINTAIN_QUEUE_WAITTIME BOOL
  "Enable collecting queue wait times for threads (default: OFF)"
  OFF CATEGORY "Thread Manager" ADVANCED)

if(WITH_THREAD_MAINTAIN_QUEUE_WAITTIME)
  hpx_add_config_define(HPX_THREAD_MAINTAIN_QUEUE_WAITTIME)
endif()

hpx_option(WITH_THREAD_MAINTAIN_IDLE_RATES BOOL
  "Enable measuring the percentage of overhead times spent in the scheduler (default: OFF)"
  OFF CATEGORY "Thread Manager" ADVANCED)

hpx_option(WITH_THREAD_MAINTAIN_CREATION_AND_CLEANUP_RATES BOOL
  "Enable measuring thread creation and cleanup times (default: OFF)"
  OFF CATEGORY "Thread Manager" ADVANCED)

if(WITH_THREAD_MAINTAIN_IDLE_RATES)
  hpx_add_config_define(HPX_THREAD_MAINTAIN_IDLE_RATES)
  if(WITH_THREAD_MAINTAIN_CREATION_AND_CLEANUP_RATES)
    hpx_add_config_define(HPX_THREAD_MAINTAIN_CREATION_AND_CLEANUP_RATES)
  endif()
endif()

hpx_option(WITH_THREAD_MAINTAIN_CUMULATIVE_COUNTS BOOL
  "Enable keeping track of cumulative thread counts in the schedulers (default: ON)"
  ON CATEGORY "Thread Manager" ADVANCED)

if(WITH_THREAD_MAINTAIN_CUMULATIVE_COUNTS)
  hpx_add_config_define(HPX_THREAD_MAINTAIN_CUMULATIVE_COUNTS)
endif()

hpx_option(WITH_THREAD_MAINTAIN_STEALING_COUNTS BOOL
  "Enable keeping track of counts of thread stealing incidents in the schedulers (default: ON)"
  ON CATEGORY "Thread Manager" ADVANCED)

if(WITH_THREAD_MAINTAIN_STEALING_COUNTS)
  hpx_add_config_define(HPX_THREAD_MAINTAIN_STEALING_COUNTS)
endif()

hpx_option(WITH_THREAD_MAINTAIN_LOCAL_STORAGE BOOL
  "Enable thread local storage for all HPX threads (default: ON)"
  ON CATEGORY "Thread Manager" ADVANCED)

if(WITH_THREAD_MAINTAIN_LOCAL_STORAGE)
  hpx_add_config_define(HPX_THREAD_MAINTAIN_LOCAL_STORAGE)
endif()

hpx_option(WITH_SWAP_CONTEXT_EMULATION BOOL "Emulate SwapContext API for coroutines (default: OFF)"
  OFF CATEGORY "Thread Manager" ADVANCED)

################################################################################
# Scheduler configuration
################################################################################
hpx_option(WITH_THREAD_SCHEDULERS STRING
  "Which thread schedulers are build. Options are: all, local, static-priority, hierarchy, and periodic-priority. For multiple enabled schedulers, separate with a semicolon (default: all)"
  "all"
  CATEGORY "Thread Manager" ADVANCED)

string(TOUPPER ${WITH_THREAD_SCHEDULERS} WITH_THREAD_SCHEDULERS_UC)
foreach(_scheduler ${WITH_THREAD_SCHEDULERS_UC})
  if(_scheduler STREQUAL "ALL")
    set(_all On)
    set(WITH_ALL_SCHEDULERS ON CACHE INTERNAL "")
  endif()
  if(_scheduler STREQUAL "LOCAL" OR _all)
    hpx_add_config_define(HPX_LOCAL_SCHEDULER)
    set(WITH_LOCAL_SCHEDULER ON CACHE INTERNAL "")
  endif()
  if(_scheduler STREQUAL "STATIC_PRIORITY" OR _all)
    hpx_add_config_define(HPX_STATIC_PRIORITY_SCHEDULER)
    set(WITH_STATIC_PRIORITY_SCHEDULER ON CACHE INTERNAL "")
  endif()
  if(_scheduler STREQUAL "HIERARCHY" OR _all)
    hpx_add_config_define(HPX_HIERARCHY_SCHEDULER)
    set(WITH_HIERARCHY_SCHEDULER ON CACHE INTERNAL "")
  endif()
  if(_scheduler STREQUAL "PERIODIC_PRIORITY" OR _all)
    hpx_add_config_define(HPX_PERIODIC_PRIORITY_SCHEDULER)
    set(WITH_PERIODIC_PRIORITY_SCHEDULER ON CACHE INTERNAL "")
  endif()
  unset(_all)
endforeach()

## AGAS related build options
hpx_option(WITH_AGAS_DUMP_REFCNT_ENTRIES BOOL
  "Enable dumps of the AGAS refcnt tables to logs (default: OFF)"
  OFF CATEGORY "AGAS" ADVANCED)
if(WITH_AGAS_DUMP_REFCNT_ENTRIES)
  hpx_add_config_define(HPX_AGAS_DUMP_REFCNT_ENTRIES)
endif()

## Parcelport related build options
set(WITH_PARCELPORT_TCP_DEFAULT ON)
if(HPX_PLATFORM_UC STREQUAL "BLUEGENEQ")
  set(WITH_PARCELPORT_TCP_DEFAULT OFF)
endif()

hpx_option(WITH_PARCELPORT_IBVERBS BOOL "Enable the ibverbs based parcelport. This is currently an experimental feature" OFF CATEGORY "Parcelport" ADVANCED)
hpx_option(WITH_PARCELPORT_IPC BOOL "Enable the IPC (inter process communication) based parcelport. This is currently an experimental feature" OFF CATEGORY "Parcelport" ADVANCED)
hpx_option(WITH_PARCELPORT_MPI BOOL "Enable the MPI based parcelport." ON CATEGORY "Parcelport")
hpx_option(WITH_PARCELPORT_TCP BOOL "Enable the TCP based parcelport." ${WITH_PARCELPORT_TCP_DEFAULT} CATEGORY "Parcelport")

## ibverbs parcelport settings
hpx_option(WITH_PARCELPORT_IBVERBS_IFNAME STRING "The interface name of the ibverbs capable network adapter (default: ib0)" "ib0" CATEGORY "Parcelport" ADVANCED)
hpx_option(WITH_PARCELPORT_IBVERBS_MESSAGE_PAYLOAD STRING "Size of the message payload not sent with RDMA (default: 512 byte)" "512" CATEGORY "Parcelport" ADVANCED)
hpx_option(WITH_PARCELPORT_IBVERBS_MEMORY_CHUNK_SIZE STRING "Number of bytes a chunk in the memory pool can hold (default: 64MB)" "67108864" CATEGORY "Parcelport" ADVANCED)
hpx_option(WITH_PARCELPORT_IBVERBS_MAX_MEMORY_CHUNKS STRING "Maximum number of chunks that can be allocated (default: 100)" "100" CATEGORY "Parcelport" ADVANCED)

## mpi parcelport settings
hpx_option(WITH_PARCELPORT_MPI_ENV STRING
  "List of environment variables checked to detect MPI (default: PMI_RANK;OMPI_COMM_WORLD_SIZE)."
  "PMI_RANK;OMPI_COMM_WORLD_SIZE" CATEGORY "Parcelport" ADVANCED)

## Profiling related build options
hpx_option(WITH_APEX BOOL "Enable APEX instrumentation support." OFF CATEGORY "Profiling")
hpx_option(WITH_PAPI BOOL "Enable the PAPI based performance counter." OFF CATEGORY "Profiling")
hpx_option(WITH_TAU BOOL "Enable TAU profiling support." OFF CATEGORY "Profiling")
hpx_option(WITH_GOOGLE_PERFTOOLS BOOL "Enable Google Perftools instrumentation support." OFF CATEGORY "Profiling")
hpx_option(WITH_ITTNOTIFY BOOL "Enable Amplifier (ITT) instrumentation support." OFF CATEGORY "Profiling")

## Debugging related build options
hpx_option(WITH_VALGRIND BOOL "Enable Valgrind instrumentation support." OFF CATEGORY "Debugging")

set(WITH_VERIFY_LOCKS_DEFAULT OFF)
set(WITH_VERIFY_LOCKS_GLOBALLY_DEFAULT OFF)
set(WITH_THREAD_DEBUG_INFO_DEFAULT OFF)
if(CMAKE_BUILD_TYPE STREQUAL "Debug")
  set(WITH_VERIFY_LOCKS_DEFAULT ON)
  set(WITH_VERIFY_LOCKS_GLOBALLY_DEFAULT ON)
  set(WITH_THREAD_DEBUG_INFO_DEFAULT ON)
endif()
hpx_option(WITH_VERIFY_LOCKS BOOL
  "Enable lock verification code (default: ${WITH_VERIFY_LOCKS_DEFAULT})"
  ${WITH_VERIFY_LOCKS_DEFAULT}
  CATEGORY "Debugging" ADVANCED)
hpx_option(WITH_VERIFY_LOCKS_GLOBALLY BOOL
  "Enable global lock verification code (default: ${WITH_VERIFY_LOCKS_GLOBALLY_DEFAULT})"
  ${WITH_VERIFY_LOCKS_GLOBALLY_DEFAULT}
  CATEGORY "Debugging" ADVANCED)
hpx_option(WITH_VERIFY_LOCKS_BACKTRACE BOOL
  "Enable thred stack back trace being captured on lock registration (to be used in combination with WITH_VERIFY_LOCKS=ON, default: OFF)"
  OFF
  CATEGORY "Debugging" ADVANCED)
hpx_option(WITH_THREAD_DEBUG_INFO BOOL
  "Enable thread debugging information (default: ${WITH_THREAD_DEBUG_INFO_DEFAULT})"
  ${WITH_THREAD_DEBUG_INFO_DEFAULT}
  CATEGORY "Debugging" ADVANCED)
hpx_option(WITH_THREAD_GUARD_PAGE BOOL
  "Enable thread guard page (default: ON)"
  ON
  CATEGORY "Debugging" ADVANCED)

if(WITH_VERIFY_LOCKS)
  hpx_add_config_define(HPX_HAVE_VERIFY_LOCKS)
  if(WITH_VERIFY_LOCKS_BACKTRACE)
    hpx_add_config_define(HPX_HAVE_VERIFY_LOCKS_BACKTRACE)
  endif()
endif()
if(WITH_VERIFY_LOCKS_GLOBALLY)
  hpx_add_config_define(HPX_HAVE_VERIFY_LOCKS_GLOBALLY)
endif()

# Additional debug support
if(NOT MSVC AND WITH_THREAD_GUARD_PAGE)
  hpx_add_config_define(HPX_THREAD_GUARD_PAGE)
endif()

if(NOT MSVC AND WITH_THREAD_STACK_MMAP)
  hpx_add_config_define(HPX_USE_MMAP)
endif()

if(WITH_THREAD_MANAGER_IDLE_BACKOFF)
  hpx_add_config_define(HPX_THREAD_BACKOFF_ON_IDLE)
endif()

if(WITH_THREAD_DEBUG_INFO)
  hpx_add_config_define(HPX_THREAD_MAINTAIN_PARENT_REFERENCE)
  hpx_add_config_define(HPX_THREAD_MAINTAIN_PHASE_INFORMATION)
  hpx_add_config_define(HPX_THREAD_MAINTAIN_DESCRIPTION)
  hpx_add_config_define(HPX_THREAD_MAINTAIN_DEADLOCK_DETECTION)
endif()

# Options for our plugins
hpx_option(WITH_COMPRESSION_BZIP2 BOOL "Enable bzip2 compression for parcel data (default: OFF)." OFF ADVANCED)

################################################################################

################################################################################
# Set basic search paths for HPX
################################################################################
include_directories("${hpx_SOURCE_DIR}" "${CMAKE_BINARY_DIR}")
link_directories(${CMAKE_BINARY_DIR}/lib)

################################################################################

##############################################################################
# Find Our dependencies:
#   These are all dependencies needed to build the core library. Dependencies
#   that are only needed by plugins, examples or tests should be found
#   seperately in the appropriate subdirectory.
# When a package is found, the necessary include paths are set, and the libraries
# are added to the HPX_LIBRARIES variables

# Setting up our required Boost libraries. This will find all required boost
# libraries and add possibly needed boost headers shipped with the hpx source
include(HPX_SetupBoost)

# Find all allocators which are currently supported.
include(HPX_SetupAllocator)

if(WITH_HWLOC)
  find_package(Hwloc)
  if(NOT HWLOC_FOUND)
    hpx_error("Hwloc could not be found and WITH_HWLOC=ON, please specify HWLOC_ROOT to point to the correct location or set WITH_HWLOC to OFF")
  endif()
  hpx_libraries(${HWLOC_LIBRARIES})
  include_directories(${HWLOC_INCLUDE_DIR})
  hpx_add_config_define(HPX_HAVE_HWLOC)
endif()

################################################################################
# Decide whether to use the ibverbs based parcelport
################################################################################
if(WITH_PARCELPORT_IBVERBS)
  find_package(Ibverbs)
  if(NOT IBVERBS_FOUND)
    hpx_error("The ibverbs libraries could not be found and WITH_PARCELPORT_IBVERBS=ON, please specify IBVERBS_ROOT to point to the correct location or set WITH_PARCELPORT_IBVERBS to OFF")
  endif()
  hpx_libraries(${IBVERBS_LIBRARIES})
  include_directories(${IBVERBS_INCLUDE_DIR})

  find_package(Rdmacm)
  if(NOT RDMACM_FOUND)
    hpx_error("The ibverbs libraries could not be found and WITH_PARCELPORT_IBVERBS=ON, please specify RDMACM_ROOT to point to the correct location or set WITH_PARCELPORT_IBVERBS to OFF")
  endif()
  hpx_libraries(${RDMACM_LIBRARIES})
  include_directories(${RDMACM_INCLUDE_DIR})
  hpx_add_config_define(HPX_HAVE_PARCELPORT_IBVERBS)
  hpx_add_config_define(HPX_PARCELPORT_IBVERBS_IFNAME "\"${WITH_PARCELPORT_IBVERBS_IFNAME}\"")
  hpx_add_config_define(HPX_PARCELPORT_IBVERBS_MESSAGE_PAYLOAD "${WITH_PARCELPORT_IBVERBS_MESSAGE_PAYLOAD}")
  hpx_add_config_define(HPX_PARCELPORT_IBVERBS_MEMORY_CHUNK_SIZE "${WITH_PARCELPORT_IBVERBS_MEMORY_CHUNK_SIZE}")
  hpx_add_config_define(HPX_PARCELPORT_IBVERBS_MAX_MEMORY_CHUNKS "${WITH_PARCELPORT_IBVERBS_MAX_MEMORY_CHUNKS}")
endif()

################################################################################
# Decide whether to use shared memory based parcelport (starting with
# Boost V1.52)
################################################################################
if(WITH_PARCELPORT_IPC)
  if(Boost_VERSION GREATER 105100)
    hpx_add_config_define(HPX_HAVE_PARCELPORT_IPC)
  endif()
endif()

################################################################################
# Decide whether to use the MPI based parcelport
################################################################################
if(WITH_PARCELPORT_MPI)
  find_package(MPI)
  if(NOT MPI_CXX_FOUND)
    hpx_error("MPI could not be found and WITH_PARCELPORT_MPI=On, please specify MPI_CXX_COMPILER to point to a working MPI C++ compiler for your platform")
  endif()
  hpx_add_config_define(HPX_HAVE_PARCELPORT_MPI)
  if(MPI_CXX_COMPILE_FLAGS)
    hpx_add_compile_flag(${MPI_CXX_COMPILE_FLAGS})
  endif()
  if(MPI_CXX_LINK_FLAGS)
    #    hpx_add_link_flag_if_available(${MPI_CXX_LINK_FLAGS})
  endif()
  if(MPI_CXX_INCLUDE_PATH)
    include_directories(${MPI_CXX_INCLUDE_PATH})
  endif()
  if(MPI_CXX_LIBRARIES)
    hpx_libraries(${MPI_CXX_LIBRARIES})
  endif()
  if(MPI_LIBRARY)
    hpx_libraries(${MPI_LIBRARY})
  endif()
  if(MPI_EXTRA_LIBRARY)
    hpx_libraries(${MPI_LIBRARY})
  endif()
  # This list is to detect whether we run inside an mpi environment.
  # If one of those environment variables is set, the MPI parcelport
  # is enabled by default.
  # PMI_RANK: Intel MPI and MVAPICH2
  # OMPI_COMM_WORLD_SIZE: OpenMPI starting at version 1.3
  if(WITH_PARCELPORT_MPI_ENV)
    string(REPLACE ";" "," hpx_parcelport_mpi_env_ "${WITH_PARCELPORT_MPI_ENV}")
    hpx_add_config_define(HPX_PARCELPORT_MPI_ENV "\"${hpx_parcelport_mpi_env_}\"")
  endif()
endif()

################################################################################
# Decide whether to use the TCP/IP based parcelport
################################################################################
if(WITH_PARCELPORT_TCP)
  hpx_add_config_define(HPX_HAVE_PARCELPORT_TCP)
endif()

################################################################################
# Enable integration with Intel Amplifier and Inspector tools
################################################################################
if(WITH_AMPLIFIER)
  find_package(Amplifier)
  if(NOT AMPLIFIER_FOUND)
    hpx_error("Intel Amplifier could not be found and WITH_AMPLIFIER=On, please specify AMPLIFIER_ROOT to point to the root of your Amplifier installation")
  endif()
  hpx_libraries(${AMPLIFIER_LIBRARIES})
  include_directories(${AMPLIFIER_INCLUDE_DIR})
  hpx_add_config_define(HPX_HAVE_ITTNOTIFY)
endif()

if(WITH_TAU)
  find_package(TAU)
  if(NOT TAU_FOUND)
    hpx_error("TAU could not be found and WITH_TAU=On, please specify TAU_ROOT to point to the root of your TAU installation")
  endif()
  hpx_libraries(${TAU_LIBRARIES})
  include_directories(${TAU_INCLUDE_DIR})
endif()

################################################################################
# Enable integration with Apex event counters
################################################################################
if(WITH_APEX)
  find_package(APEX)
  if(NOT APEX_FOUND)
    hpx_error("Apex could not be found and WITH_APEX=On, please specify APEX_ROOT to point to the root of your Apex installation")
  endif()
  hpx_libraries(${APEX_LIBRARIES})
  include_directories(${APEX_INCLUDE_DIR})
  if(AMPLIFIER_FOUND)
    hpx_error("AMPLIFIER_FOUND has been set. Please disable the use of the Intel Amplifier (WITH_AMPLIFIER=Off) in order to use Apex")
  endif()
  hpx_add_config_define(HPX_HAVE_ITTNOTIFY)
endif()

if(WITH_GOOGLE_PERFTOOLS)
  find_package(GooglePerftools)
  if(NOT GOOGLE_PERFTOOLS_FOUND)
    hpx_error("Google Perftools could not be found and WITH_GOOGLE_PERFTOOLS=On, please specify GOOGLE_PERFTOOLS to point to the root of your Google Perftools installation")
  endif()
  hpx_libraries(${GOOGLE_PERFTOOLS_LIBRARIES})
  include_directories(${GOOGLE_PERFTOOLS_INCLUDE_DIR})
endif()

if(WITH_VALGRIND)
  find_package(Valgrind)
  if(NOT VALGRIND_FOUND)
    hpx_error("Valgrind could not be found and WITH_VALGRIND=On, please specify VALGRIND_ROOT to point to the root of your Valgrind installation")
  endif()
  include_directories(${VALGRIND_INCLUDE_DIR})
  hpx_add_config_define(HPX_HAVE_VALGRIND)
endif()

################################################################################
# Security, libsodium: P(ortable|ackageable) NaCl
################################################################################
if(WITH_SECURITY)
  find_package(Sodium)
  if(NOT SODIUM_FOUND)
    hpx_error("Sodium could not be found and WITH_SODIUM=On, please specify Sodium_ROOT to point to the root of your Sodium installation")
  endif()
  hpx_add_config_define(HPX_HAVE_SODIUM)

  include_directories(${SODIUM_INCLUDE_DIR})

  if(MSVC)
    hpx_add_config_define(SODIUM_STATIC)
  endif()
  hpx_libraries(${SODIUM_LIBRARIES})

  hpx_add_config_define(HPX_HAVE_SECURITY)
endif()
################################################################################

##############################################################################
# Check for compiler compatibility
#

# Check if the selected compiler versions are supposed to work with our codebase
if(CMAKE_COMPILER_IS_GNUCXX AND WITH_GCC_VERSION_CHECK)
  if(CMAKE_CXX_COMPILER_VERSION VERSION_LESS 4.4.4)
    hpx_error("GCC 4.4.5 or higher is required. Specify WITH_GCC_VERSION_CHECK=OFF to ignore this error.")
  endif()
endif()

if(MSVC)
  if(NOT (MSVC11 OR MSVC12 OR MSVC13))
    hpx_error("MSVC x64 2012 or higher is required.")
  elseif(NOT CMAKE_CL_64)
    hpx_warn("MSVC (32Bit) will compile but will fail running larger applications because of limitations in the Windows OS.")
  endif()
endif()

# Setup platform specific compiler options and check for compatible compilers
if(HPX_PLATFORM_UC STREQUAL "NATIVE")
  hpx_info("Compiling with the native toolset")
elseif(HPX_PLATFORM_UC STREQUAL "ANDROID")
  hpx_info("Compiling for Android devices")
elseif(HPX_PLATFORM_UC STREQUAL "XEONPHI")
  hpx_info("Compiling for Intel Xeon Phi devices")
  if(NOT ("${CMAKE_CXX_COMPILER_ID}" STREQUAL "Intel"))
    hpx_error("HPX on the MIC can only be compiled with the Intel compiler.")
  endif()
elseif(HPX_PLATFORM_UC STREQUAL "BLUEGENEQ")
  if(NOT CMAKE_CXX_COMPILER_ID STREQUAL "Clang")
    hpx_error("HPX on the BG/Q can only be compiled with bgclang")
  endif()
  hpx_info("Compiling for BlueGene/Q")
endif()

################################################################################

################################################################################
# Add necessary compiler flags. Flags added here include flags to disable/enable
# certain warnings, enabling C++11 mode and disabling asserts. Setting of
# optimization flags is not handled here and is left to the responsibility of
# the user to avoid conflicts in the resulting binaries

hpx_add_compile_flag(-D_DEBUG
  CONFIGURATIONS Debug LANGUAGES CXX C Fortran)
hpx_add_compile_flag(-DDEBUG
  CONFIGURATIONS Debug LANGUAGES CXX C Fortran)
hpx_add_compile_flag(-DHPX_DISABLE_ASSERTS
  CONFIGURATIONS Release RelWithDebInfo MinSizeRelease LANGUAGES CXX C Fortran)
hpx_add_compile_flag(-DBOOST_DISABLE_ASSERTS
  CONFIGURATIONS Release RelWithDebInfo MinSizeRelease LANGUAGES CXX C Fortran)

# Make sure we compile in C++11 mode (MSVC uses it automatically)
if(NOT MSVC)
  #set(_cxx11_support FALSE)
  # Try -std=c++11 first
  check_cxx_compiler_flag(-std=c++11 WITH_CXX11)
  # ... If it failed try -std=c++0x
  if(NOT WITH_CXX11)
    check_cxx_compiler_flag(-std=c++0x WITH_CXX0X)
    if(WITH_CXX0X)
      set(CXX11_FLAG -std=c++0x)
      set(WITH_CXX11 TRUE)
    endif()
  else()
    set(CXX11_FLAG -std=c++11)
  endif()
  if(NOT WITH_CXX11)
    hpx_error("Unable to compile HPX without C++11 support in your compiler. HPX needs at the very least rvalue references with proper move semantics")
  endif()
  hpx_add_compile_flag(${CXX11_FLAG})

  ##############################################################################
  # Macro definitions for system headers
  ##############################################################################
  add_definitions(-D_GNU_SOURCE)

  ##############################################################################
  # System libraries
  ##############################################################################
  if(NOT ${CMAKE_SYSTEM_NAME} MATCHES "FreeBSD")
    hpx_libraries(dl)
  endif()

  if(NOT APPLE AND NOT ("${HPX_PLATFORM_UC}" STREQUAL "ANDROID"))
    hpx_libraries(rt)
  endif()

  if("${HPX_PLATFORM_UC}" STREQUAL "ANDROID")
    hpx_libraries(log)
  endif()

  if(APPLE)
    hpx_add_compile_flag_if_available(-ftemplate-depth=256 LANGUAGES CXX)
  endif()
endif()

if(MSVC)
  enable_language(ASM_MASM)
  hpx_add_compile_flag(-Ox
    CONFIGURATIONS Release LANGUAGES CXX C)
  hpx_add_compile_flag(-RTC1
    CONFIGURATIONS Debug LANGUAGES CXX C)

  # VS2012 and above has a special flag for improving the debug experience by
  # adding more symbol information to the build
  hpx_add_compile_flag(-d2ZI+
    CONFIGURATIONS RelWithDebInfo)

  # VS2013 and above know how to do link time constant data segment folding
  # VS2013 update 2 and above know how to remove debug information for
  #     non-referenced functions and data (-Zc:inline)
  # VS2013 update 3 and above know how to generate better debug symbols for
  #     optimized builds (-Z0)
  if(MSVC12 OR MSVC13)
    hpx_add_compile_flag(-Zc:inline)
    hpx_add_compile_flag(-Gw
      CONFIGURATIONS Release RelWithDebInfo MinSizeRelease)
  endif()
  # Exceptions
  hpx_add_compile_flag(-EHsc)
  # Runtime type information
  hpx_add_compile_flag(-GR)
  # Multiprocessor build
  hpx_add_compile_flag(-MP)
  # Increase the maximum size of object file sections
  hpx_add_compile_flag(-bigobj)

  hpx_libraries(psapi shlwapi)

  ##############################################################################
  # Macro definitions for system headers
  ##############################################################################
  add_definitions(-D_WINDOWS)
  add_definitions(-D_WIN32)
  hpx_add_config_define(_WIN32_WINNT 0x0601)
  hpx_add_config_define(_SCL_SECURE_NO_WARNINGS)
  hpx_add_config_define(_CRT_SECURE_NO_WARNINGS)
  hpx_add_config_define(_SCL_SECURE_NO_DEPRECATE)
  hpx_add_config_define(_CRT_SECURE_NO_DEPRECATE)
  hpx_add_config_define(_CRT_NONSTDC_NO_WARNINGS)
  hpx_add_config_define(_WINSOCK_DEPRECATED_NO_WARNINGS)

  ##############################################################################
  # Boost
  ##############################################################################

  hpx_add_config_define(BOOST_USE_WINDOWS_H)
  hpx_add_config_define(BOOST_SERIALIZATION_DYN_LINK)
  if(NOT HPX_USE_GENERIC_COROUTINE_CONTEXT)
    hpx_add_config_define(HPX_HAVE_FIBER_BASED_COROUTINES)
  endif()
  hpx_add_config_define(PSAPI_VERSION 1)

<<<<<<< HEAD
endif()
=======
################################################################################
# GCC-compatible compiler configuration
################################################################################
else()
  if("${CMAKE_BUILD_TYPE}" STREQUAL "Debug")
    # No optimizations
    hpx_use_flag_if_available(-O0 LANGUAGES CXX C Fortran)

    # Generate debugging information
    hpx_use_flag_if_available(-g LANGUAGES CXX C Fortran)

    # Keep the frame pointer
    hpx_use_flag_if_available(-fno-omit-frame-pointer LANGUAGES CXX C Fortran)

    # Don't inline functions
    hpx_use_flag_if_available(-fno-inline LANGUAGES CXX C Fortran)
  elseif("${CMAKE_BUILD_TYPE}" STREQUAL "RelWithDebInfo")
    # Optimize for speed
    if("${HPX_PLATFORM_UC}" STREQUAL "BLUEGENEQ")
      hpx_use_flag_if_available(-O0 LANGUAGES CXX C Fortran)
    else()
      hpx_use_flag_if_available(-O3 LANGUAGES CXX C Fortran)
    endif()

    # Generate debugging information
    hpx_use_flag_if_available(-g LANGUAGES CXX C Fortran)

    # Don't inline functions
#    hpx_use_flag_if_available(-fno-inline LANGUAGES CXX C Fortran)

    # No tail call optimizations
#    hpx_use_flag_if_available(-fno-optimize-sibling-calls LANGUAGES CXX C Fortran)

    # Don't allocate registers for wide types (e.g. 128bit ints) independently
#    hpx_use_flag_if_available(-fno-split-wide-types LANGUAGES CXX C Fortran)

    # Disable register allocation webs, which make debugging impossible
#    hpx_use_flag_if_available(-fno-web LANGUAGES CXX C Fortran)

    # Disable register renaming
#    hpx_use_flag_if_available(-fno-rename-registers LANGUAGES CXX C Fortran)
  elseif("${CMAKE_BUILD_TYPE}" STREQUAL "MinSizeRel")
    # Optimize for size
    hpx_use_flag_if_available(-Os LANGUAGES CXX C Fortran)
  elseif("${CMAKE_BUILD_TYPE}" STREQUAL "Release")
    # Optimize for speed
    if("${HPX_PLATFORM_UC}" STREQUAL "BLUEGENEQ")
      hpx_use_flag_if_available(-O0 LANGUAGES CXX C Fortran)
    else()
      hpx_use_flag_if_available(-O3 LANGUAGES CXX C Fortran)
    endif()
  endif()

  if("${HPX_PLATFORM_UC}" STREQUAL "BLUEGENEQ")
    hpx_option(HPX_PIE BOOL "Compile executables as shared objects" OFF ADVANCED)
  else()
    hpx_option(HPX_PIE BOOL "Compile executables as shared objects" ON ADVANCED)
  endif()

  # This is necessary to ensure that our executables are ELF DYN objects.
  if(HPX_PIE AND (NOT HPX_STATIC_LINKING))
    hpx_use_flag_if_available(-rdynamic LANGUAGES CXX C Fortran)
    hpx_use_flag_if_available(-fPIC LANGUAGES CXX C Fortran)
  endif()

  if(APPLE)
    hpx_option(HPX_STDLIB_IS_LIBCPP BOOL "Adds -stdlib=libc++ to the linker command by default" OFF ADVANCED)
    if(HPX_STDLIB_IS_LIBCPP)
      hpx_use_flag_if_available(-stdlib=libc++ LANGUAGES CXX)
    endif()
    hpx_use_flag_if_available(-ftemplate-depth=256 LANGUAGES CXX)
  endif()
>>>>>>> 8c196bdb

# Configure Warnings
if(WITH_WARNINGS)
  if(MSVC) # Adding special warning settings for the MSVC compiler ...
    hpx_add_compile_flag(-W3 LANGUAGES C CXX)
    # According to the ifort Windows manual, W3 isn't supported
    hpx_add_compile_flag(-W1 LANGUAGES Fortran)
    # Boost.Lockfree triggers 'warning C4307: '+' : integral constant overflow'
    # which is benign
    hpx_add_compile_flag(-wd4307)

    #MSVC2012/2013 are overeager to report 'qualifier applied to function type has no meaning; ignored'
    hpx_add_compile_flag(-wd4180)

    # OpenMPI triggers a lot of forcing value to bool 'true' or 'false' (performance warning)
    if(MPI_FOUND)
      hpx_add_compile_flag(-wd4800)
    endif()
  else() # Trial and error approach for any other compiler ...
    hpx_add_compile_flag_if_available(-Wall LANGUAGES CXX C Fortran)
    hpx_add_compile_flag_if_available(-Wextra LANGUAGES CXX C Fortran)
    # This is a new warning popping up from the boost headers with no particular meaning
    hpx_add_compile_flag_if_available(-Wno-unused-local-typedefs LANGUAGES CXX C Fortran)
    hpx_add_compile_flag_if_available(-Wno-strict-aliasing LANGUAGES CXX C Fortran)
    hpx_add_compile_flag_if_available(-Wno-sign-promo LANGUAGES CXX)
    hpx_add_compile_flag_if_available(-Wno-attributes LANGUAGES CXX)
    hpx_add_compile_flag_if_available(-Wno-cast-align LANGUAGES CXX)

    # We never want trampolines
    hpx_add_compile_flag_if_available(-Wt)

    # These are usually benign and can't be suppressed because of
    # interface requirements
    hpx_add_compile_flag_if_available(-Wno-unused-parameter)

    # There are ignored qualifiers in Boost, so we have to ignore them
    hpx_add_compile_flag_if_available(-Wno-ignored-qualifiers)

    # Be extra strict about format checks
    # Boost.Logging is built on fprintf, sadly
    hpx_add_compile_flag_if_available(-Wformat=2)
    hpx_add_compile_flag_if_available(-Wno-format-nonliteral)

    # Self initialization is dangerous
    hpx_add_compile_flag_if_available(-Winit-self)

    # For portability
    hpx_add_compile_flag_if_available(-Wdouble-promotion)

    # Warn about casting that violates qualifiers or alignment
    hpx_add_compile_flag_if_available(-Wcast-qual)
    if(NOT "${CMAKE_CXX_COMPILER_ID}" STREQUAL "Clang")
      # Clang is overeager in reporting cast alignment problems in Boost
      hpx_add_compile_flag_if_available(-Wcast-align)
    endif()

    hpx_add_compile_flag_if_available(-Werror=trampolines)
    hpx_add_compile_flag_if_available(-Werror=parentheses)
    hpx_add_compile_flag_if_available(-Werror=reorder)
    hpx_add_compile_flag_if_available(-Werror=return-type)
    hpx_add_compile_flag_if_available(-Werror=sequence-point)

    if(CMAKE_COMPILER_IS_GNUCXX AND CMAKE_CXX_COMPILER_VERSION VERSION_LESS 4.7)
      # Uninitialized variables are bad, earlier compilers issue spurious
      # warnings
      hpx_add_compile_flag_if_available(-Werror=uninitialized)
    endif()

    hpx_add_compile_flag_if_available(-Werror=missing-field-initializers)
    hpx_add_compile_flag_if_available(-Werror=format)
    hpx_add_compile_flag_if_available(-Werror=missing-braces)
    hpx_add_compile_flag_if_available(-Werror=sign-compare)
  endif()
endif()

# Diagnostics
if(MSVC)
  # Display full paths in diagnostics
  hpx_add_compile_flag(-FC LANGUAGES C CXX)
else()
  # Show the flags that toggle each warning
  hpx_add_compile_flag_if_available(-fdiagnostics-show-option LANGUAGES CXX C Fortran)

  # VLAs are a GNU extensions that we forbid as they are not supported on MSVC
  hpx_add_compile_flag_if_available(-Werror=vla)
  # No return statement in a non-void function can lead to garbage return values
  # in GCC.
  hpx_add_compile_flag_if_available(-Werror=return-type LANGUAGES CXX C)

  # We get false positives all over the place with this. Also, detection for
  # this flag fails with GCC 4.4 and 4.5.
  if(CMAKE_COMPILER_IS_GNUCXX AND CMAKE_CXX_COMPILER_VERSION VERSION_GREATER 4.5)
    hpx_add_compile_flag_if_available(-Wno-unused-but-set-parameter LANGUAGES CXX C)
    hpx_add_compile_flag_if_available(-Wno-unused-but-set-variable LANGUAGES CXX C)
    # Uninitialized variables are bad, earlier compilers issue spurious warnings
    hpx_add_compile_flag_if_available(-Werror=uninitialized LANGUAGES CXX C)
  endif()

  # Silence warning about __sync_fetch_and_nand changing semantics
  hpx_add_compile_flag_if_available(-Wno-sync-nand LANGUAGES CXX C)

  # Silence warnings about deleting polymorphic objects with non-virtual dtors.
  # These come from within Boost. Detection for this flag fails with GCC 4.4,
  # 4.5 and 4.6.
  if(CMAKE_COMPILER_IS_GNUCXX AND CMAKE_CXX_COMPILER_VERSION VERSION_GREATER 4.6)
    hpx_add_compile_flag_if_available(-Wno-delete-non-virtual-dtor LANGUAGES CXX C)
  endif()

  # Check if our libraries have unresolved symbols
  hpx_add_link_flag_if_available(-Wl,-z,defs)

  if("${HPX_PLATFORM_UC}" STREQUAL "BLUEGENEQ")
    hpx_add_compile_flag_if_available(-Wno-deprecated-register CXX C)
  endif()

  if(WITH_HIDDEN_VISIBILITY)
    hpx_add_compile_flag_if_available(-fvisibility=hidden LANGUAGES CXX C Fortran)
    hpx_add_link_flag_if_available(-fvisibility=hidden LANGUAGES CXX C Fortran)
    hpx_add_config_define(HPX_ELF_HIDDEN_VISIBILITY)
    hpx_add_config_define(HPX_COROUTINE_GCC_HAVE_VISIBILITY)
    hpx_add_config_define(HPX_PLUGIN_GCC_HAVE_VISIBILITY)
  endif()

  if("${CMAKE_CXX_COMPILER_ID}" STREQUAL "Clang")
    hpx_add_compile_flag_if_available(-Wno-cast-align)
  endif()

  if("${CMAKE_CXX_COMPILER_ID}" STREQUAL "Intel")
    # Disable the following warnings:
    # #1170: invalid redeclaration of nested class
    # #858: type qualifier on return type is meaningless
    # #1098: the qualifier on this friend declaration is ignored
    # #488: template parameter not used in declaring the parameter type
    # #2203: cast discards qualifiers from target type (needed for mvapich2
    # mpi header)
    hpx_add_compile_flag_if_available(-wd1170)
    hpx_add_compile_flag_if_available(-wd858)
    hpx_add_compile_flag_if_available(-wd1098)
    hpx_add_compile_flag_if_available(-wd488)
    hpx_add_compile_flag_if_available(-wd2203)
    hpx_add_compile_flag_if_available(-wd2536)
  endif()

  # rdtsc is an x86 instruction that reads the value of a CPU time stamp
  # counter. rdtscp is an extension to rdtsc. The difference is that rdtscp is
  # a serializing instruction.
  hpx_cpuid("rdtsc" WITH_RDTSC
    DEFINITIONS HPX_HAVE_RDTSC)
  hpx_cpuid("rdtscp" WITH_RDTSCP
    DEFINITIONS HPX_HAVE_RDTSCP)

  if(NOT WITH_RDTSC AND NOT WITH_RDTSCP)
    hpx_warn("Neither rdtsc nor rdtscp is available; some performance counters may report incorrect results")
  endif()
endif()

##############################################################################

##############################################################################
# Check the availability of certain C++11 language features

hpx_check_for_cxx11_rvalue_references()

if(NOT WITH_CXX11_RVALUE_REFERENCES)
  hpx_error("HPX needs support for C++11 rvalue references")
endif()

hpx_check_for_cxx11_variadic_templates(
  DEFINITIONS HPX_HAVE_CXX11_VARIADIC_TEMPLATES)

hpx_check_for_cxx11_lambdas(
  DEFINITIONS HPX_HAVE_CXX11_LAMBDAS)

hpx_check_for_cxx11_auto(
  DEFINITIONS HPX_HAVE_CXX11_LAMBDAS)

hpx_check_for_cxx11_decltype(
  DEFINITIONS HPX_HAVE_CXX11_DECLTYPE BOOST_RESULT_OF_USE_DECLTYPE)

hpx_check_for_cxx11_alias_templates(
  DEFINITIONS HPX_HAVE_CXX11_ALIAS_TEMPLATES)

hpx_check_for_cxx11_defaulted_deleted_functions(
  DEFINITIONS HPX_HAVE_CXX11_DEFAULTED_DELETED_FUNCTIONS)

hpx_check_for_cxx11_std_unique_ptr(
  DEFINITIONS HPX_HAVE_CXX11_STD_UNIQUE_PTR
              BOOST_LOCKFREE_HAVE_CXX11_STD_UNIQUE_PTR)

if(NOT WITH_UTIL_TUPLE)
  hpx_check_for_cxx11_std_tuple(DEFINITIONS HPX_HAVE_CXX11_STD_TUPLE)
endif()

if(NOT WITH_UTIL_FUNCTION)
  hpx_check_for_cxx11_std_bind(DEFINITIONS HPX_HAVE_CXX11_STD_FUNCTION)
endif()

hpx_check_for_cxx11_std_initializer_list(
  DEFINITIONS HPX_HAVE_CXX11_STD_INITIALIZER_LIST)

##############################################################################

################################################################################
# Check Build Options based on the found dependencies. We also check for errors
# with incompatible options with the currently selected platform.
#

if(WITH_GENERIC_COROUTINE_CONTEXT)
  # Check if we can use generic coroutine contexts without any problems
  if(NOT Boost_CONTEXT_FOUND)
    hpx_error("The usage of Boost.Context was selected but Boost.Context was not found (Version 1.51 or higher is required).")
  endif()
  if(HPX_PLATFORM_UC STREQUAL "BLUEGENEQ")
    if(Boost_VERSION LESS 105600)
      hpx_error("On BlueGene/Q, Boost.Context can only be used with a Boost >=1.56")
    endif()
  endif()
  hpx_add_config_define(HPX_WITH_GENERIC_CONTEXT_COROUTINES)
endif()

################################################################################
# Emulation of SwapContext on Windows
################################################################################
if(MSVC)
  if(WITH_SWAP_CONTEXT_EMULATION)
    if(NOT CMAKE_ASM_MASM_COMPILER)
      hpx_error("SwitchToFiber emulation can not be enabled. The masm compiler could not be found. Try setting the ASM_MASM environment variable to the assembler executable (ml.exe/ml64.exe) or disable the emulation by setting WITH_SWAP_CONTEXT_EMULATION to Off")
    else()
      hpx_info("SwitchToFiber emulation is enabled, using compiler: '${CMAKE_ASM_MASM_COMPILER}'")
      hpx_add_link_flag_if_available(/EXPORT:switch_to_fiber)
      hpx_add_config_define(HPX_HAVE_SWAP_CONTEXT_EMULATION)
    endif()
  endif()
endif()

if(WITH_UNIQUE_FUTURE_ALIAS)
  if(NOT WITH_CXX11_ALIAS_TEMPLATES)
    hpx_error("template aliases are not available for this compiler. Can't create a unique_future<R> alias. Please set WITH_UNIQUE_FUTURE_ALIAS to OFF or use a modern compiler")
  endif()
  hpx_add_config_define(HPX_UNIQUE_FUTURE_ALIAS)
endif()

################################################################################

################################################################################
# HPX_PREFIX
# The prefix is the default search path for HPX plugins
################################################################################
if(${HPX_PLATFORM_UC} STREQUAL "ANDROID")
  set(HPX_PREFIX "lib")
else()
  set(HPX_PREFIX "${CMAKE_INSTALL_PREFIX}")
endif()
hpx_add_config_define(HPX_PREFIX "\"${HPX_PREFIX}\"")

# ################################################################################
# # search path configuration
# ################################################################################

if (NOT DEFINED LIB)
  set(LIB "lib")
endif(NOT DEFINED LIB)

if(WITH_FULL_RPATH)
  list(FIND CMAKE_PLATFORM_IMPLICIT_LINK_DIRECTORIES "${CMAKE_INSTALL_PREFIX}/${LIB}" isSystemDir)
  if(isSystemDir EQUAL -1)
    set(CMAKE_INSTALL_RPATH "${CMAKE_INSTALL_PREFIX}/${LIB}")
  endif()
  set(CMAKE_INSTALL_RPATH_USE_LINK_PATH On)
endif()
###############################################################################

################################################################################
# Git commit detection
################################################################################
include(HPX_GitCommit)
hpx_add_config_define(HPX_GIT_COMMIT "\"${HPX_GIT_COMMIT}\"")


hpx_include(SetOutputPaths)
##############################################################################

################################################################################
# # Configure compression and other plugins
# ###############################################################################
add_hpx_pseudo_target(plugins)
add_subdirectory(plugins)

if(WITH_COMPRESSION_BZIP2)
  hpx_add_config_define(HPX_HAVE_COMPRESSION_BZIP2)
endif()
if(WITH_COMPRESSION_SNAPPY)
  hpx_add_config_define(HPX_HAVE_COMPRESSION_SNAPPY)
endif()
if(WITH_COMPRESSION_ZLIB)
  hpx_add_config_define(HPX_HAVE_COMPRESSION_ZLIB)
endif()

# Parcel coalescing is used by the main HPX library, enable it always
hpx_add_config_define(HPX_HAVE_PARCEL_COALESCING)

################################################################################
# Documentation toolchain (DocBook, BoostBook, QuickBook, xsltproc)
################################################################################
hpx_include(Documentation)

################################################################################
# Creating the partially preprocessed header requires a recent version of Wave
################################################################################
hpx_include(Preprocessing)

# Debug library postfix
set(CMAKE_DEBUG_POSTFIX "d")
set(HPX_DEBUG_POSTFIX "d")

################################################################################
# Target specification
################################################################################
# Recurse into some subdirectories. This does not actually cause another cmake
# executable to run. The same process will walk through the project's entire
# directory structure.

hpx_option(HPX_BUILD_TOOLS BOOL "Build HPX tools (default: OFF)" OFF ADVANCED)

if(HPX_BUILD_TOOLS OR HPX_STATIC_LINKING)
  add_hpx_pseudo_target(tools)
  add_subdirectory(tools)
endif()

add_subdirectory(src)

if(WITH_EXAMPLES)
  add_hpx_pseudo_target(examples)
  include_directories(examples)
  add_subdirectory(examples)
endif()

###############################################################################
# Activate plugins
###############################################################################
add_plugin_modules()
###############################################################################

###############################################################################
# Tests
###############################################################################
if(WITH_TESTS)
  find_package(PythonInterp)

  if(NOT PYTHONINTERP_FOUND)
    hpx_warn("A python interpreter could not be found. The test suite can not be run automatically.")
  endif()

  add_hpx_pseudo_target(tests)

  enable_testing()
  include(CTest)

  add_custom_command(TARGET tests POST_BUILD
    COMMAND ctest --output-on-failure --timeout 100)

  include_directories(tests)
  add_subdirectory(tests)
endif()


if(WITH_RUNTIME)
  add_hpx_pseudo_target(runtime)
  add_subdirectory(runtime)
endif()

<<<<<<< HEAD
# hpx_option(HPX_BUILD_TOOLS BOOL "Build HPX tools (default: OFF)" OFF ADVANCED)
#
# if(HPX_BUILD_TOOLS)
#   add_hpx_pseudo_target(tools)
#   add_subdirectory(tools)
# endif()

if(WITH_DOCUMENTATION)
=======
hpx_option(HPX_BUILD_DOCUMENTATION BOOL "The HPX documentation toolchain is available (default OFF)." OFF)
if(HPX_BUILD_DOCUMENTATION)
  hpx_option(HPX_BUILD_DOCUMENTATION_SINGLEPAGE BOOL "The HPX documentation should be build as a single page HTML (default OFF)." OFF)
>>>>>>> 8c196bdb
  add_subdirectory(docs)
endif()

if(WITH_AUTOMATIC_PREPROCESSING)
  add_subdirectory(preprocess)
endif()

################################################################################
# Configure the header to include all compile definitions
################################################################################
list(SORT HPX_CONFIG_DEFINITIONS)
list(REMOVE_DUPLICATES HPX_CONFIG_DEFINITIONS)

set(hpx_config_defines "\n")
foreach(def ${HPX_CONFIG_DEFINITIONS})
    if("${def}" STREQUAL "HPX_PREFIX" AND NOT MSVC)
      string(REPLACE ";" ":" define "${${def}_define}")
      set(hpx_config_defines "${hpx_config_defines}#define ${def} ${define}\n")#"
    else()
      set(hpx_config_defines "${hpx_config_defines}#define ${def} ${${def}_define}\n")#"
    endif()
endforeach()

configure_file("${hpx_SOURCE_DIR}/cmake/templates/config_defines.hpp.in"
               "${CMAKE_BINARY_DIR}/hpx/config/defines.hpp"
               @ONLY)

# Configure hpxrun.py
configure_file("${hpx_SOURCE_DIR}/cmake/templates/hpxrun.py.in"
               "${CMAKE_BINARY_DIR}/bin/hpxrun.py"
               @ONLY)

################################################################################
# installation instructions
################################################################################
install( # install all hpx header files
  DIRECTORY hpx/
  DESTINATION include/hpx
  COMPONENT core
  FILES_MATCHING PATTERN "*.hpp"
  PATTERN ".git" EXCLUDE
  PATTERN "CMakeFiles" EXCLUDE
  PATTERN "CTestFiles" EXCLUDE)

# Install all HPX header that have been configured using various
# cmake options
install(
  DIRECTORY "${CMAKE_BINARY_DIR}/hpx/"
  DESTINATION include/hpx
  COMPONENT core
  FILES_MATCHING PATTERN "*.hpp"
  PATTERN ".git" EXCLUDE
  PATTERN "CMakeFiles" EXCLUDE
  PATTERN "CTestFiles" EXCLUDE)

install( # install all hpx header files
  DIRECTORY hpx
  DESTINATION share/hpx-${HPX_VERSION}/docs/html/code
  COMPONENT core
  FILES_MATCHING PATTERN "*.hpp"
  PATTERN ".git" EXCLUDE
  PATTERN "CMakeFiles" EXCLUDE
  PATTERN "CTestFiles" EXCLUDE)

install( # install all hpx source files
  DIRECTORY src
  DESTINATION share/hpx-${HPX_VERSION}/docs/html/code
  COMPONENT core
  PATTERN ".git" EXCLUDE
  PATTERN "CMakeFiles" EXCLUDE
  PATTERN "CTestFiles" EXCLUDE)

install( # install all hpx examples source files
  DIRECTORY examples
  DESTINATION share/hpx-${HPX_VERSION}/docs/html/code
  COMPONENT core
  PATTERN ".git" EXCLUDE
  PATTERN "CMakeFiles" EXCLUDE
  PATTERN "CTestFiles" EXCLUDE)

install( # install all hpx tests source files
  DIRECTORY tests
  DESTINATION share/hpx-${HPX_VERSION}/docs/html/code
  COMPONENT core
  PATTERN ".git" EXCLUDE
  PATTERN "CMakeFiles" EXCLUDE
  PATTERN "CTestFiles" EXCLUDE)

install( # Install all HPX cmake utility files
  DIRECTORY cmake/
  DESTINATION ${LIB}/cmake/hpx
  COMPONENT core
  PATTERN ".cmake.in" EXCLUDE
  PATTERN ".git" EXCLUDE)

install( # Install HPX Python scripts
  DIRECTORY python/scripts/
  DESTINATION bin
  FILE_PERMISSIONS OWNER_READ OWNER_WRITE OWNER_EXECUTE
                   GROUP_READ GROUP_EXECUTE
                   WORLD_READ WORLD_EXECUTE
  COMPONENT core
  FILES_MATCHING PATTERN "*.py"
  PATTERN ".git" EXCLUDE)

#   if(UNIX)
#     file(GLOB scripts "${CMAKE_SOURCE_DIR}/python/scripts/*.py")
#     execute_process(COMMAND "${CMAKE_COMMAND}" -E make_directory
#       "${CMAKE_BINARY_DIR}/python/scripts" )
#     foreach(script ${scripts})
#       get_filename_component(script_name ${script} NAME)
#       get_filename_component(script_name_we ${script} NAME_WE)
#
#       #make copy, so that we have intact symlink in CMAKE_BINARY_DIR
#       execute_process(
#         COMMAND "${CMAKE_COMMAND}" -E copy_if_different "${script}" "${script_name}"
# 	WORKING_DIRECTORY "${CMAKE_BINARY_DIR}/python/scripts")
#
#       execute_process(
#         COMMAND "${CMAKE_COMMAND}" -E create_symlink "${script_name}" "${script_name_we}"
# 	WORKING_DIRECTORY "${CMAKE_BINARY_DIR}/python/scripts")
#
#       install(FILES "${CMAKE_BINARY_DIR}/python/scripts/${script_name_we}" DESTINATION "bin")
#     endforeach()
#   endif()
#
#   install( # Install HPX Python module (TODO: this is a temporary hack)
#     DIRECTORY python/hpx
#     DESTINATION share/hpx-${HPX_VERSION}/python
#     COMPONENT core
#     FILES_MATCHING PATTERN "*.py"
#     PATTERN ".git" EXCLUDE)
#
#   execute_process(COMMAND "${CMAKE_COMMAND}" -E make_directory "${CMAKE_BINARY_DIR}/python" )
#   #make symlink, so that we have intact hpx symlink in CMAKE_BINARY_DIR
#   execute_process(COMMAND "${CMAKE_COMMAND}" -E create_symlink "${CMAKE_SOURCE_DIR}/python/hpx"
#     "hpx-${HPX_VERSION}" WORKING_DIRECTORY "${CMAKE_BINARY_DIR}/python")
#   # create a symlink in share pointing to the latest HPX installation
#   execute_process(COMMAND "${CMAKE_COMMAND}" -E create_symlink "hpx-${HPX_VERSION}" "hpx" WORKING_DIRECTORY "${CMAKE_BINARY_DIR}/python")
#   install(DIRECTORY "${CMAKE_BINARY_DIR}/python/hpx" DESTINATION "share")

install( # Install external dependencies
  DIRECTORY external/cache/boost
            external/endian/boost
  DESTINATION include/hpx/external
  COMPONENT core
  FILES_MATCHING PATTERN "*.hpp"
  PATTERN ".git" EXCLUDE)

if(Boost_VERSION LESS 104900)
  # Install Boost.Serialization patch for older Boost versions only
  install(
    DIRECTORY external/serialization/boost
    DESTINATION include/hpx/external
    COMPONENT core
    FILES_MATCHING PATTERN "*.hpp"
<<<<<<< HEAD
=======
    PATTERN ".git" EXCLUDE
    PATTERN "CMakeFiles" EXCLUDE
    PATTERN "CTestFiles" EXCLUDE)

  install( # install all hpx source files
    DIRECTORY src
    DESTINATION share/hpx-${HPX_VERSION}/docs/html/code
    COMPONENT core
    PATTERN ".git" EXCLUDE
    PATTERN "CMakeFiles" EXCLUDE
    PATTERN "CTestFiles" EXCLUDE)

  install( # install all hpx examples source files
    DIRECTORY examples
    DESTINATION share/hpx-${HPX_VERSION}/docs/html/code
    COMPONENT core
    PATTERN ".git" EXCLUDE
    PATTERN "CMakeFiles" EXCLUDE
    PATTERN "CTestFiles" EXCLUDE)

  install( # install all hpx tests source files
    DIRECTORY tests
    DESTINATION share/hpx-${HPX_VERSION}/docs/html/code
    COMPONENT core
    PATTERN ".git" EXCLUDE
    PATTERN "CMakeFiles" EXCLUDE
    PATTERN "CTestFiles" EXCLUDE)

  install( # Install all HPX cmake utility files
    DIRECTORY cmake/
    DESTINATION share/hpx-${HPX_VERSION}/cmake
    COMPONENT core
    PATTERN ".cmake.in" EXCLUDE
    PATTERN ".git" EXCLUDE)

  install( # Install HPX Python scripts
    DIRECTORY python/scripts/
    DESTINATION bin
    FILE_PERMISSIONS OWNER_READ OWNER_WRITE OWNER_EXECUTE
                     GROUP_READ GROUP_EXECUTE
                     WORLD_READ WORLD_EXECUTE
    COMPONENT core
    FILES_MATCHING PATTERN "*.py"
    PATTERN ".git" EXCLUDE)

  if(UNIX)
    file(GLOB scripts "${CMAKE_SOURCE_DIR}/python/scripts/*.py")
    execute_process(COMMAND "${CMAKE_COMMAND}" -E make_directory
      "${CMAKE_BINARY_DIR}/python/scripts" )
    foreach(script ${scripts})
      get_filename_component(script_name ${script} NAME)
      get_filename_component(script_name_we ${script} NAME_WE)

      #make copy, so that we have intact symlink in CMAKE_BINARY_DIR
      execute_process(
        COMMAND "${CMAKE_COMMAND}" -E copy_if_different "${script}" "${script_name}"
    WORKING_DIRECTORY "${CMAKE_BINARY_DIR}/python/scripts")

      execute_process(
        COMMAND "${CMAKE_COMMAND}" -E create_symlink "${script_name}" "${script_name_we}"
    WORKING_DIRECTORY "${CMAKE_BINARY_DIR}/python/scripts")

      install(FILES "${CMAKE_BINARY_DIR}/python/scripts/${script_name_we}" DESTINATION "bin")
    endforeach()
  endif()

  install( # Install HPX Python module (TODO: this is a temporary hack)
    DIRECTORY python/hpx
    DESTINATION share/hpx-${HPX_VERSION}/python
    COMPONENT core
    FILES_MATCHING PATTERN "*.py"
>>>>>>> 8c196bdb
    PATTERN ".git" EXCLUDE)
endif()

if(HPX_PLATFORM_UC STREQUAL "XEONPHI")
  # FIXME: push changes upstream
  install(
    DIRECTORY external/asio/boost
    DESTINATION include/hpx/external
    COMPONENT core
    FILES_MATCHING PATTERN "*.hpp"
    PATTERN ".git" EXCLUDE)
endif()

if(Boost_VERSION LESS 105300)
  if(${BOOST_MINOR_VERSION} LESS 53)
    # Install Boost.Atomic library for older Boost versions only
    install(
      DIRECTORY external/atomic/boost
      DESTINATION include/hpx/external
      COMPONENT core
      FILES_MATCHING PATTERN "*.hpp"
      PATTERN ".git" EXCLUDE)

    # Install Boost.Lockfree library for older Boost versions only
    install(
      DIRECTORY external/lockfree/boost
      DESTINATION include/hpx/external
      COMPONENT core
      FILES_MATCHING PATTERN "*.hpp"
      PATTERN ".git" EXCLUDE)
  endif()
endif()

install(
  FILES "${hpx_SOURCE_DIR}/LICENSE_1_0.txt"
  DESTINATION share/hpx-${HPX_VERSION}
  COMPONENT license)

if(WITH_DOCUMENTATION)
  # Install HPX documentation files
  if(MSVC)
    set(doc_dir "${CMAKE_BINARY_DIR}/${CMAKE_BUILD_TYPE}")
  else()
    set(doc_dir "${CMAKE_BINARY_DIR}")
  endif()

  install(
    DIRECTORY "${doc_dir}/share/hpx-${HPX_VERSION}/docs/"
    DESTINATION share/hpx-${HPX_VERSION}/docs
    COMPONENT docs
    OPTIONAL
    FILES_MATCHING PATTERN "*.html"
    PATTERN "*.pdf"
    PATTERN ".git" EXCLUDE
    PATTERN "*code*" EXCLUDE
    PATTERN "*src*" EXCLUDE
    PATTERN "*images*" EXCLUDE)

  install(
    FILES "${hpx_SOURCE_DIR}/docs/index.html"
    DESTINATION share/hpx-${HPX_VERSION}/
    COMPONENT docs)

  install(
    DIRECTORY "${hpx_SOURCE_DIR}/docs/html/src/"
    DESTINATION share/hpx-${HPX_VERSION}/docs/html/src
    COMPONENT docs
    FILES_MATCHING PATTERN "*.css"
    PATTERN ".git" EXCLUDE)

  install(
    DIRECTORY "${hpx_SOURCE_DIR}/docs/html/images/"
    DESTINATION share/hpx-${HPX_VERSION}/docs/html/images
    COMPONENT docs
    FILES_MATCHING PATTERN "*.png"
    PATTERN ".git" EXCLUDE)
endif()

################################################################################
# External build system support (FindHPX.cmake and pkg-config).
################################################################################

include(HPX_GeneratePackage)

# Create a symlink in share pointing to the latest HPX installation
execute_process(COMMAND
  "${CMAKE_COMMAND}" -E create_symlink "hpx-${HPX_VERSION}" "hpx"
  WORKING_DIRECTORY "${output_dir}/share")

set(_HPX_INFO_STRING "\nHPX has been configured with the following options:\n\n")

get_cmake_property(_variableNames CACHE_VARIABLES)
foreach(_cat "Generic" "Thread Manager" "AGAS" "Parcelport" "Profiling" "Debugging" "Security")

  set(_HPX_INFO_STRING "${_HPX_INFO_STRING}${_cat} Options:\n\n")

  foreach (_variableName ${_variableNames})
    get_property(_var_cat_strings CACHE "${_variableName}" PROPERTY STRINGS)
    set(_is_hpx_option FALSE)
    foreach(_v ${_var_cat_strings})
      if(_v STREQUAL "HPX_OPTION")
        set(_is_hpx_option TRUE)
      endif()
      if(_is_hpx_option)
        set(_var_cat ${_v})
      endif()
    endforeach()
    if(${_variableName}Category)
      if(_cat STREQUAL ${_variableName}Category)
        get_property(_doc CACHE "${_variableName}" PROPERTY HELPSTRING)
        set(_HPX_INFO_STRING "${_HPX_INFO_STRING}  ${_variableName} = ${${_variableName}}\n")
        set(_HPX_INFO_STRING "${_HPX_INFO_STRING}     ${_doc}\n")
        set(_HPX_INFO_STRING "${_HPX_INFO_STRING}\n")
      endif()
    endif()
  endforeach()
endforeach()

<<<<<<< HEAD
#message(${_HPX_INFO_STRING})
message("HPX will be installed to ${CMAKE_INSTALL_PREFIX}")
message("")
=======
# Make list unique
list(REMOVE_DUPLICATES external_definitions)

set(CMAKE_DIR "cmake-${CMAKE_MAJOR_VERSION}.${CMAKE_MINOR_VERSION}" CACHE STRING "directory (in share), where to put FindHPX cmake module")

if(MSVC)
  set(output_dir "${CMAKE_BINARY_DIR}/${CMAKE_BUILD_TYPE}")
else()
  set(output_dir "${CMAKE_BINARY_DIR}")
endif()

string(REGEX REPLACE "([ ()])" "\\\\\\1" HPX_PREFIX "${HPX_PREFIX}")
if(HPX_NO_INSTALL)
  set(external_cmake_path "${hpx_SOURCE_DIR}/cmake")
else()
    set(external_cmake_path "${CMAKE_INSTALL_PREFIX}/share/hpx-${HPX_VERSION}/cmake")
endif()

set(hpx_link_flag_target_properties "")
if(MSVC AND HPX_LINK_FLAG_TARGET_PROPERTIES)
  set(hpx_link_flag_target_properties "${HPX_LINK_FLAG_TARGET_PROPERTIES}")
endif()

configure_file("${hpx_SOURCE_DIR}/cmake/templates/FindHPX.cmake.in"
               "${output_dir}/share/${CMAKE_DIR}/Modules/FindHPX.cmake"
               ESCAPE_QUOTES @ONLY)

if(NOT HPX_NO_INSTALL)
  install(FILES "${output_dir}/share/${CMAKE_DIR}/Modules/FindHPX.cmake"
          DESTINATION "share/${CMAKE_DIR}/Modules")
endif()

if(NOT HPX_STATIC_LINKING)
  set(hpx_pc_rpath "")
else()
  set(hpx_pc_rpath "_no_rpath")
endif()

if(NOT ("${CMAKE_BUILD_TYPE}" STREQUAL "Debug"))
    configure_file(${hpx_SOURCE_DIR}/cmake/templates/hpx_application${hpx_pc_rpath}.pc.in
                   ${output_dir}/lib/pkgconfig/hpx_application.pc
                   @ONLY)
    configure_file(${hpx_SOURCE_DIR}/cmake/templates/hpx_component${hpx_pc_rpath}.pc.in
                   ${output_dir}/lib/pkgconfig/hpx_component.pc
                   @ONLY)
else()
    configure_file(${hpx_SOURCE_DIR}/cmake/templates/hpx_application_debug${hpx_pc_rpath}.pc.in
                   ${output_dir}/lib/pkgconfig/hpx_application_debug.pc
                   @ONLY)

    configure_file(${hpx_SOURCE_DIR}/cmake/templates/hpx_component_debug${hpx_pc_rpath}.pc.in
                   ${output_dir}/lib/pkgconfig/hpx_component_debug.pc
                   @ONLY)
endif()
>>>>>>> 8c196bdb


message("${HPX_LIBRARIES}")
message("${HPX_CONFIG_DEFINITIONS}")<|MERGE_RESOLUTION|>--- conflicted
+++ resolved
@@ -75,117 +75,15 @@
 # Fortran compiler detection
 #
 include(HPX_FortranCompiler)
-<<<<<<< HEAD
-=======
-
-if(HPX_PLATFORM)
-  string(TOUPPER ${HPX_PLATFORM} HPX_PLATFORM_UC)
-endif()
-
-################################################################################
-# Some platforms do not support dynamic linking. Enable this to link all
-# libraries statically. This also changes some of the internals of HPX related
-# to how components are loaded.
-################################################################################
-hpx_option(HPX_STATIC_LINKING BOOL
-  "Compile HPX staticly linked libraries (Default: OFF)" OFF ADVANCED)
-if(HPX_STATIC_LINKING)
-  hpx_add_config_define(HPX_STATIC_LINKING 1)
-  set(hpx_library_link_mode STATIC)
-else()
-  hpx_add_config_define(HPX_STATIC_LINKING 0)
-  set(hpx_library_link_mode SHARED)
-endif()
-
-################################################################################
-# Boost configuration
->>>>>>> 8c196bdb
-################################################################################
-
-################################################################################
-<<<<<<< HEAD
+################################################################################
+
+################################################################################
 # Setup platform for which HPX should be compiled for.
 #
 include(HPX_SetPlatform)
 if(HPX_PLATFORM_UC STREQUAL "ANDROID")
   unset(HPX_LIBRARY_VERSION)
   unset(HPX_SOVERSION)
-=======
-hpx_include_directories("${hpx_SOURCE_DIR}" "${CMAKE_BINARY_DIR}")
-if(${BOOST_MINOR_VERSION} LESS 53)
-  hpx_include_directories("${hpx_SOURCE_DIR}/external/atomic")
-else()
-  set(BOOST_LIBRARIES ${BOOST_LIBRARIES} atomic)
-endif()
-set(BOOST_LIBRARIES ${BOOST_LIBRARIES} chrono)
-if(HPX_USE_GENERIC_COROUTINE_CONTEXT)
-  if(${BOOST_MINOR_VERSION} GREATER 50)
-    hpx_add_config_define(HPX_HAVE_GENERIC_CONTEXT_COROUTINES)
-    set(BOOST_LIBRARIES ${BOOST_LIBRARIES} context)
-  else()
-    hpx_error("boost_version" "Boost V1.51.0 or higher is required to use the Boost.Context library.")
-  endif()
-endif()
-if(${BOOST_MINOR_VERSION} LESS 53)
-  hpx_include_directories("${hpx_SOURCE_DIR}/external/lockfree")
-endif()
-hpx_include_directories("${hpx_SOURCE_DIR}/external/cache"
-                        "${hpx_SOURCE_DIR}/external/endian")
-if(${BOOST_MINOR_VERSION} LESS 49)
-  hpx_include_directories("${hpx_SOURCE_DIR}/external/serialization")
-endif()
-
-###############################################################################
-# Configure option to automatically set all required settings to use the
-# XeonPhi
-###############################################################################
-hpx_option(HPX_NATIVE_MIC BOOL
-  "Build HPX to run natively on the Intel MIC coprocessor (default: OFF)."
-  OFF ADVANCED)
-
-# If we compile natively for the MIC, we need some workarounds for certain
-# Boost headers
-# FIXME: push changes upstream
-if(HPX_NATIVE_MIC)
-  hpx_include_directories("${hpx_SOURCE_DIR}/external/asio")
-endif()
-
-if(HPX_NATIVE_MIC)
-  hpx_option(HPX_MAX_CPU_COUNT STRING
-    "HPX applications will not use more than this number of OS-threads (default: 256)."
-    "256" ADVANCED)
-  if(NOT ("${CMAKE_CXX_COMPILER_ID}" STREQUAL "Intel"))
-    hpx_error("HPX on the MIC can only be compiled with the Intel compiler.")
-  endif()
-  hpx_add_config_define(HPX_NATIVE_MIC)
-else()
-  hpx_option(HPX_MAX_CPU_COUNT STRING
-    "HPX applications will not use more than this number of OS-threads (default: 64)."
-    "64" ADVANCED)
-endif()
-
-if (NOT DEFINED LIB)
-  set(LIB "lib")
-endif(NOT DEFINED LIB)
-
-###############################################################################
-if(UNIX)
-  hpx_link_directories("${CMAKE_BINARY_DIR}/lib/hpx")
-else()
-  hpx_link_directories("${CMAKE_BINARY_DIR}/${CMAKE_BUILD_TYPE}/lib/hpx")
-endif()
-
-###############################################################################
-# Configure upper limit for number of threads, this is important for XeonPhi
-###############################################################################
-hpx_option(HPX_USE_MORE_THAN_64_THREADS BOOL
-  "HPX applications will use more than 64 OS-threads (default: OFF)." OFF ADVANCED)
-
-if(HPX_USE_MORE_THAN_64_THREADS)
-  hpx_add_config_define(HPX_HAVE_MORE_THAN_64_THREADS)
-elseif(HPX_MAX_CPU_COUNT)
-  hpx_add_config_define(HPX_MAX_CPU_COUNT ${HPX_MAX_CPU_COUNT})
->>>>>>> 8c196bdb
 endif()
 ################################################################################
 
@@ -229,8 +127,6 @@
 hpx_option(WITH_DEFAULT_BUILD_TARGETS BOOL
   "Associate the core HPX library with the default build target (default: ON)." ON ADVANCED)
 
-hpx_option(WITH_BUILD_EXAMPLES BOOL "Build HPX examples (default: ON)" ON ADVANCED)
-
 hpx_option(WITH_WARNINGS BOOL "Enable compiler warnings (default: ON)" ON ADVANCED)
 
 hpx_option(WITH_DOCUMENTATION BOOL "Build the HPX documentation (default OFF)." OFF)
@@ -239,6 +135,22 @@
 
 hpx_option(WITH_AUTOMATIC_PREPROCESSING BOOL "True if the automatic header preprocessing target should be created (default: OFF)." OFF ADVANCED)
 hpx_option(WITH_WAVE_ADDITIONAL_INCLUDE_DIRS STRING "Additional (compiler specific) include directories for the wave preprocessing tool." "" CATEGORY "Generic" ADVANCED)
+
+################################################################################
+# Some platforms do not support dynamic linking. Enable this to link all
+# libraries statically. This also changes some of the internals of HPX related
+# to how components are loaded.
+################################################################################
+hpx_option(WITH_STATIC_LINKING BOOL
+  "Compile HPX staticly linked libraries (Default: OFF)" OFF ADVANCED)
+if(WITH_STATIC_LINKING)
+  hpx_add_config_define(HPX_STATIC_LINKING)
+  set(hpx_library_link_mode STATIC)
+else()
+  set(hpx_library_link_mode SHARED)
+endif()
+
+################################################################################
 
 hpx_option(WITH_EXAMPLES BOOL "Build the HPX examples (default OFF)" OFF)
 hpx_option(WITH_TESTS BOOL "Build the HPX tests (default ON)" ON)
@@ -313,17 +225,7 @@
   "HPX will defined unique_future<R> as a template alias to future<R>. (default OFF)."
   OFF ADVANCED)
 
-<<<<<<< HEAD
 ## Thread Manager related build options
-=======
-################################################################################
-# RPATH configuration
-################################################################################
-if(NOT MSVC AND NOT HPX_STATIC_LINKING)
-  set(HPX_RPATH "${CMAKE_INSTALL_PREFIX}/${LIB}/hpx:${CMAKE_BINARY_DIR}/lib/hpx"
-      CACHE STRING "Base RPATH for linking" FORCE)
-endif()
->>>>>>> 8c196bdb
 
 set(WITH_MAX_CPU_COUNT_DEFAULT "64")
 hpx_option(WITH_MAX_CPU_COUNT STRING
@@ -913,82 +815,7 @@
   endif()
   hpx_add_config_define(PSAPI_VERSION 1)
 
-<<<<<<< HEAD
-endif()
-=======
-################################################################################
-# GCC-compatible compiler configuration
-################################################################################
-else()
-  if("${CMAKE_BUILD_TYPE}" STREQUAL "Debug")
-    # No optimizations
-    hpx_use_flag_if_available(-O0 LANGUAGES CXX C Fortran)
-
-    # Generate debugging information
-    hpx_use_flag_if_available(-g LANGUAGES CXX C Fortran)
-
-    # Keep the frame pointer
-    hpx_use_flag_if_available(-fno-omit-frame-pointer LANGUAGES CXX C Fortran)
-
-    # Don't inline functions
-    hpx_use_flag_if_available(-fno-inline LANGUAGES CXX C Fortran)
-  elseif("${CMAKE_BUILD_TYPE}" STREQUAL "RelWithDebInfo")
-    # Optimize for speed
-    if("${HPX_PLATFORM_UC}" STREQUAL "BLUEGENEQ")
-      hpx_use_flag_if_available(-O0 LANGUAGES CXX C Fortran)
-    else()
-      hpx_use_flag_if_available(-O3 LANGUAGES CXX C Fortran)
-    endif()
-
-    # Generate debugging information
-    hpx_use_flag_if_available(-g LANGUAGES CXX C Fortran)
-
-    # Don't inline functions
-#    hpx_use_flag_if_available(-fno-inline LANGUAGES CXX C Fortran)
-
-    # No tail call optimizations
-#    hpx_use_flag_if_available(-fno-optimize-sibling-calls LANGUAGES CXX C Fortran)
-
-    # Don't allocate registers for wide types (e.g. 128bit ints) independently
-#    hpx_use_flag_if_available(-fno-split-wide-types LANGUAGES CXX C Fortran)
-
-    # Disable register allocation webs, which make debugging impossible
-#    hpx_use_flag_if_available(-fno-web LANGUAGES CXX C Fortran)
-
-    # Disable register renaming
-#    hpx_use_flag_if_available(-fno-rename-registers LANGUAGES CXX C Fortran)
-  elseif("${CMAKE_BUILD_TYPE}" STREQUAL "MinSizeRel")
-    # Optimize for size
-    hpx_use_flag_if_available(-Os LANGUAGES CXX C Fortran)
-  elseif("${CMAKE_BUILD_TYPE}" STREQUAL "Release")
-    # Optimize for speed
-    if("${HPX_PLATFORM_UC}" STREQUAL "BLUEGENEQ")
-      hpx_use_flag_if_available(-O0 LANGUAGES CXX C Fortran)
-    else()
-      hpx_use_flag_if_available(-O3 LANGUAGES CXX C Fortran)
-    endif()
-  endif()
-
-  if("${HPX_PLATFORM_UC}" STREQUAL "BLUEGENEQ")
-    hpx_option(HPX_PIE BOOL "Compile executables as shared objects" OFF ADVANCED)
-  else()
-    hpx_option(HPX_PIE BOOL "Compile executables as shared objects" ON ADVANCED)
-  endif()
-
-  # This is necessary to ensure that our executables are ELF DYN objects.
-  if(HPX_PIE AND (NOT HPX_STATIC_LINKING))
-    hpx_use_flag_if_available(-rdynamic LANGUAGES CXX C Fortran)
-    hpx_use_flag_if_available(-fPIC LANGUAGES CXX C Fortran)
-  endif()
-
-  if(APPLE)
-    hpx_option(HPX_STDLIB_IS_LIBCPP BOOL "Adds -stdlib=libc++ to the linker command by default" OFF ADVANCED)
-    if(HPX_STDLIB_IS_LIBCPP)
-      hpx_use_flag_if_available(-stdlib=libc++ LANGUAGES CXX)
-    endif()
-    hpx_use_flag_if_available(-ftemplate-depth=256 LANGUAGES CXX)
-  endif()
->>>>>>> 8c196bdb
+endif()
 
 # Configure Warnings
 if(WITH_WARNINGS)
@@ -1360,7 +1187,6 @@
   add_subdirectory(runtime)
 endif()
 
-<<<<<<< HEAD
 # hpx_option(HPX_BUILD_TOOLS BOOL "Build HPX tools (default: OFF)" OFF ADVANCED)
 #
 # if(HPX_BUILD_TOOLS)
@@ -1369,11 +1195,6 @@
 # endif()
 
 if(WITH_DOCUMENTATION)
-=======
-hpx_option(HPX_BUILD_DOCUMENTATION BOOL "The HPX documentation toolchain is available (default OFF)." OFF)
-if(HPX_BUILD_DOCUMENTATION)
-  hpx_option(HPX_BUILD_DOCUMENTATION_SINGLEPAGE BOOL "The HPX documentation should be build as a single page HTML (default OFF)." OFF)
->>>>>>> 8c196bdb
   add_subdirectory(docs)
 endif()
 
@@ -1530,80 +1351,6 @@
     DESTINATION include/hpx/external
     COMPONENT core
     FILES_MATCHING PATTERN "*.hpp"
-<<<<<<< HEAD
-=======
-    PATTERN ".git" EXCLUDE
-    PATTERN "CMakeFiles" EXCLUDE
-    PATTERN "CTestFiles" EXCLUDE)
-
-  install( # install all hpx source files
-    DIRECTORY src
-    DESTINATION share/hpx-${HPX_VERSION}/docs/html/code
-    COMPONENT core
-    PATTERN ".git" EXCLUDE
-    PATTERN "CMakeFiles" EXCLUDE
-    PATTERN "CTestFiles" EXCLUDE)
-
-  install( # install all hpx examples source files
-    DIRECTORY examples
-    DESTINATION share/hpx-${HPX_VERSION}/docs/html/code
-    COMPONENT core
-    PATTERN ".git" EXCLUDE
-    PATTERN "CMakeFiles" EXCLUDE
-    PATTERN "CTestFiles" EXCLUDE)
-
-  install( # install all hpx tests source files
-    DIRECTORY tests
-    DESTINATION share/hpx-${HPX_VERSION}/docs/html/code
-    COMPONENT core
-    PATTERN ".git" EXCLUDE
-    PATTERN "CMakeFiles" EXCLUDE
-    PATTERN "CTestFiles" EXCLUDE)
-
-  install( # Install all HPX cmake utility files
-    DIRECTORY cmake/
-    DESTINATION share/hpx-${HPX_VERSION}/cmake
-    COMPONENT core
-    PATTERN ".cmake.in" EXCLUDE
-    PATTERN ".git" EXCLUDE)
-
-  install( # Install HPX Python scripts
-    DIRECTORY python/scripts/
-    DESTINATION bin
-    FILE_PERMISSIONS OWNER_READ OWNER_WRITE OWNER_EXECUTE
-                     GROUP_READ GROUP_EXECUTE
-                     WORLD_READ WORLD_EXECUTE
-    COMPONENT core
-    FILES_MATCHING PATTERN "*.py"
-    PATTERN ".git" EXCLUDE)
-
-  if(UNIX)
-    file(GLOB scripts "${CMAKE_SOURCE_DIR}/python/scripts/*.py")
-    execute_process(COMMAND "${CMAKE_COMMAND}" -E make_directory
-      "${CMAKE_BINARY_DIR}/python/scripts" )
-    foreach(script ${scripts})
-      get_filename_component(script_name ${script} NAME)
-      get_filename_component(script_name_we ${script} NAME_WE)
-
-      #make copy, so that we have intact symlink in CMAKE_BINARY_DIR
-      execute_process(
-        COMMAND "${CMAKE_COMMAND}" -E copy_if_different "${script}" "${script_name}"
-    WORKING_DIRECTORY "${CMAKE_BINARY_DIR}/python/scripts")
-
-      execute_process(
-        COMMAND "${CMAKE_COMMAND}" -E create_symlink "${script_name}" "${script_name_we}"
-    WORKING_DIRECTORY "${CMAKE_BINARY_DIR}/python/scripts")
-
-      install(FILES "${CMAKE_BINARY_DIR}/python/scripts/${script_name_we}" DESTINATION "bin")
-    endforeach()
-  endif()
-
-  install( # Install HPX Python module (TODO: this is a temporary hack)
-    DIRECTORY python/hpx
-    DESTINATION share/hpx-${HPX_VERSION}/python
-    COMPONENT core
-    FILES_MATCHING PATTERN "*.py"
->>>>>>> 8c196bdb
     PATTERN ".git" EXCLUDE)
 endif()
 
@@ -1722,67 +1469,9 @@
   endforeach()
 endforeach()
 
-<<<<<<< HEAD
 #message(${_HPX_INFO_STRING})
 message("HPX will be installed to ${CMAKE_INSTALL_PREFIX}")
 message("")
-=======
-# Make list unique
-list(REMOVE_DUPLICATES external_definitions)
-
-set(CMAKE_DIR "cmake-${CMAKE_MAJOR_VERSION}.${CMAKE_MINOR_VERSION}" CACHE STRING "directory (in share), where to put FindHPX cmake module")
-
-if(MSVC)
-  set(output_dir "${CMAKE_BINARY_DIR}/${CMAKE_BUILD_TYPE}")
-else()
-  set(output_dir "${CMAKE_BINARY_DIR}")
-endif()
-
-string(REGEX REPLACE "([ ()])" "\\\\\\1" HPX_PREFIX "${HPX_PREFIX}")
-if(HPX_NO_INSTALL)
-  set(external_cmake_path "${hpx_SOURCE_DIR}/cmake")
-else()
-    set(external_cmake_path "${CMAKE_INSTALL_PREFIX}/share/hpx-${HPX_VERSION}/cmake")
-endif()
-
-set(hpx_link_flag_target_properties "")
-if(MSVC AND HPX_LINK_FLAG_TARGET_PROPERTIES)
-  set(hpx_link_flag_target_properties "${HPX_LINK_FLAG_TARGET_PROPERTIES}")
-endif()
-
-configure_file("${hpx_SOURCE_DIR}/cmake/templates/FindHPX.cmake.in"
-               "${output_dir}/share/${CMAKE_DIR}/Modules/FindHPX.cmake"
-               ESCAPE_QUOTES @ONLY)
-
-if(NOT HPX_NO_INSTALL)
-  install(FILES "${output_dir}/share/${CMAKE_DIR}/Modules/FindHPX.cmake"
-          DESTINATION "share/${CMAKE_DIR}/Modules")
-endif()
-
-if(NOT HPX_STATIC_LINKING)
-  set(hpx_pc_rpath "")
-else()
-  set(hpx_pc_rpath "_no_rpath")
-endif()
-
-if(NOT ("${CMAKE_BUILD_TYPE}" STREQUAL "Debug"))
-    configure_file(${hpx_SOURCE_DIR}/cmake/templates/hpx_application${hpx_pc_rpath}.pc.in
-                   ${output_dir}/lib/pkgconfig/hpx_application.pc
-                   @ONLY)
-    configure_file(${hpx_SOURCE_DIR}/cmake/templates/hpx_component${hpx_pc_rpath}.pc.in
-                   ${output_dir}/lib/pkgconfig/hpx_component.pc
-                   @ONLY)
-else()
-    configure_file(${hpx_SOURCE_DIR}/cmake/templates/hpx_application_debug${hpx_pc_rpath}.pc.in
-                   ${output_dir}/lib/pkgconfig/hpx_application_debug.pc
-                   @ONLY)
-
-    configure_file(${hpx_SOURCE_DIR}/cmake/templates/hpx_component_debug${hpx_pc_rpath}.pc.in
-                   ${output_dir}/lib/pkgconfig/hpx_component_debug.pc
-                   @ONLY)
-endif()
->>>>>>> 8c196bdb
-
 
 message("${HPX_LIBRARIES}")
 message("${HPX_CONFIG_DEFINITIONS}")