//  Copyright (c) 2007-2014 Hartmut Kaiser
//  Copyright (c) 2014 Thomas Heller
//  Copyright (c) 2011 Bryce Lelbach
//  Copyright (c) 2011 Katelyn Kufahl
//
//  Distributed under the Boost Software License, Version 1.0. (See accompanying
//  file LICENSE_1_0.txt or copy at http://www.boost.org/LICENSE_1_0.txt)

#ifndef HPX_PARCELSET_POLICIES_TCP_SENDER_HPP
#define HPX_PARCELSET_POLICIES_TCP_SENDER_HPP

#include <hpx/runtime/parcelset/locality.hpp>
#include <hpx/runtime/parcelset/parcelport_connection.hpp>
#include <hpx/performance_counters/parcels/data_point.hpp>
#include <hpx/performance_counters/parcels/gatherer.hpp>
#include <hpx/util/high_resolution_timer.hpp>

#include <boost/asio/buffer.hpp>
#include <boost/asio/io_service.hpp>
#include <boost/asio/ip/tcp.hpp>
#include <boost/asio/placeholders.hpp>
#include <boost/asio/read.hpp>
#include <boost/asio/write.hpp>
#include <boost/atomic.hpp>
#include <boost/bind.hpp>
#include <boost/bind/protect.hpp>
#include <boost/cstdint.hpp>
#include <boost/enable_shared_from_this.hpp>
#include <boost/integer/endian.hpp>
#include <boost/noncopyable.hpp>
#include <boost/shared_ptr.hpp>
#include <boost/tuple/tuple.hpp>

#include <vector>

namespace hpx { namespace parcelset { namespace policies { namespace tcp
{
    class sender
      : public parcelset::parcelport_connection<sender, std::vector<char> >
    {
    public:
        /// Construct a sending parcelport_connection with the given io_service.
        sender(boost::asio::io_service& io_service,
            parcelset::locality const& locality_id,
            performance_counters::parcels::gatherer& parcels_sent)
          : socket_(io_service)
          , ack_(0)
          , there_(locality_id), parcels_sent_(parcels_sent)
        {
        }

        ~sender()
        {
            // gracefully and portably shutdown the socket
            if (socket_.is_open()) {
                boost::system::error_code ec;
                socket_.shutdown(boost::asio::ip::tcp::socket::shutdown_both, ec);
                socket_.close(ec);    // close the socket to give it back to the OS
            }
        }

        /// Get the socket associated with the parcelport_connection.
        boost::asio::ip::tcp::socket& socket() { return socket_; }

        parcelset::locality const& destination() const
        {
            return there_;
        }

        void verify(parcelset::locality const & parcel_locality_id) const
        {
#if defined(HPX_DEBUG)
            boost::system::error_code ec;
            boost::asio::ip::tcp::socket::endpoint_type endpoint
                = socket_.remote_endpoint(ec);

            locality const & impl = parcel_locality_id.get<locality>();
            // We just ignore failures here. Those are the reason for
            // remote endpoint not connected errors which occur
            // when the runtime is in state_shutdown
            if(!ec)
            {
                HPX_ASSERT(impl.address() ==
                    endpoint.address().to_string());
                HPX_ASSERT(impl.port() ==
                    endpoint.port());
            }
#endif
        }

        template <typename Handler, typename ParcelPostprocess>
        void async_write(Handler handler, ParcelPostprocess parcel_postprocess)
        {
            HPX_ASSERT(!buffer_.data_.empty());

#if defined(HPX_TRACK_STATE_OF_OUTGOING_TCP_CONNECTION)
            state_ = state_async_write;
#endif
            /// Increment sends and begin timer.
            buffer_.data_point_.time_ = timer_.elapsed_nanoseconds();

            // Write the serialized data to the socket. We use "gather-write"
            // to send both the header and the data in a single write operation.
            std::vector<boost::asio::const_buffer> buffers;
            buffers.push_back(boost::asio::buffer(&buffer_.size_,
                sizeof(buffer_.size_)));
            buffers.push_back(boost::asio::buffer(&buffer_.data_size_,
                sizeof(buffer_.data_size_)));

            // add chunk description
            buffers.push_back(boost::asio::buffer(&buffer_.num_chunks_,
                sizeof(buffer_.num_chunks_)));

            std::vector<parcel_buffer_type::transmission_chunk_type>& chunks =
                buffer_.transmission_chunks_;
            if (!chunks.empty()) {
                buffers.push_back(
                    boost::asio::buffer(chunks.data(), chunks.size() *
                        sizeof(parcel_buffer_type::transmission_chunk_type)));

                // add main buffer holding data which was serialized normally
                buffers.push_back(boost::asio::buffer(buffer_.data_));

                // now add chunks themselves, those hold zero-copy serialized chunks
<<<<<<< HEAD
                BOOST_FOREACH(serialization::serialization_chunk& c, buffer_.chunks_)
=======
                for (util::serialization_chunk& c : buffer_.chunks_)
>>>>>>> 2e200fc0
                {
                    if (c.type_ == serialization::chunk_type_pointer)
                        buffers.push_back(boost::asio::buffer(c.data_.cpos_, c.size_));
                }
            }
            else {
                // add main buffer holding data which was serialized normally
                buffers.push_back(boost::asio::buffer(buffer_.data_));
            }

            // this additional wrapping of the handler into a bind object is
            // needed to keep  this parcelport_connection object alive for the whole
            // write operation
            void (sender::*f)(boost::system::error_code const&, std::size_t,
                    boost::tuple<Handler, ParcelPostprocess>)
                = &sender::handle_write<Handler, ParcelPostprocess>;

            boost::asio::async_write(socket_, buffers,
                boost::bind(f, shared_from_this(),
                    boost::asio::placeholders::error, ::_2,
                    boost::make_tuple(handler, parcel_postprocess)));
        }

    private:
        /// handle completed write operation
        template <typename Handler, typename ParcelPostprocess>
        void handle_write(boost::system::error_code const& e, std::size_t bytes,
            boost::tuple<Handler, ParcelPostprocess> handler)
        {
#if defined(HPX_TRACK_STATE_OF_OUTGOING_TCP_CONNECTION)
            state_ = state_handle_write;
#endif
            // just call initial handler
            boost::get<0>(handler)(e, bytes);
            if (e)
            {
                // inform post-processing handler of error as well
                boost::get<1>(handler)(e, there_, shared_from_this());
                return;
            }

            // complete data point and push back onto gatherer
            buffer_.data_point_.time_ =
                timer_.elapsed_nanoseconds() - buffer_.data_point_.time_;
            parcels_sent_.add_data(buffer_.data_point_);

            // now handle the acknowledgment byte which is sent by the receiver
#if defined(__linux) || defined(linux) || defined(__linux__)
            boost::asio::detail::socket_option::boolean<
                IPPROTO_TCP, TCP_QUICKACK> quickack(true);
            socket_.set_option(quickack);
#endif

            void (sender::*f)(boost::system::error_code const&,
                      boost::tuple<Handler, ParcelPostprocess>)
                = &sender::handle_read_ack<Handler, ParcelPostprocess>;

            boost::asio::async_read(socket_,
                boost::asio::buffer(&ack_, sizeof(ack_)),
                boost::bind(f, shared_from_this(), ::_1, handler));
        }

        template <typename Handler, typename ParcelPostprocess>
        void handle_read_ack(boost::system::error_code const& e,
            boost::tuple<Handler, ParcelPostprocess> handler)
        {
#if defined(HPX_TRACK_STATE_OF_OUTGOING_TCP_CONNECTION)
            state_ = state_handle_read_ack;
#endif
            buffer_.clear();
            // Call post-processing handler, which will send remaining pending
            // parcels. Pass along the connection so it can be reused if more
            // parcels have to be sent.
            boost::get<1>(handler)(e, there_, shared_from_this());
        }

        /// Socket for the parcelport_connection.
        boost::asio::ip::tcp::socket socket_;

        bool ack_;

        /// the other (receiving) end of this connection
        parcelset::locality there_;

        /// Counters and their data containers.
        util::high_resolution_timer timer_;
        performance_counters::parcels::gatherer& parcels_sent_;
    };
}}}}

#endif<|MERGE_RESOLUTION|>--- conflicted
+++ resolved
@@ -122,11 +122,7 @@
                 buffers.push_back(boost::asio::buffer(buffer_.data_));
 
                 // now add chunks themselves, those hold zero-copy serialized chunks
-<<<<<<< HEAD
-                BOOST_FOREACH(serialization::serialization_chunk& c, buffer_.chunks_)
-=======
-                for (util::serialization_chunk& c : buffer_.chunks_)
->>>>>>> 2e200fc0
+                for (serialization::serialization_chunk& c : buffer_.chunks_)
                 {
                     if (c.type_ == serialization::chunk_type_pointer)
                         buffers.push_back(boost::asio::buffer(c.data_.cpos_, c.size_));
