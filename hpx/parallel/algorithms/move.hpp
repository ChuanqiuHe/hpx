--- conflicted
+++ resolved
@@ -89,7 +89,9 @@
         template <typename InIter, typename OutIter>
         struct move<
             InIter, OutIter,
-            typename boost::enable_if<typename hpx::traits::segmented_iterator_traits<InIter>::is_segmented_iterator>::type
+            typename std::enable_if<
+                hpx::traits::segmented_iterator_traits<InIter>::is_segmented_iterator::value
+            >::type
         > : public move_pair<std::pair<
             typename hpx::traits::segmented_iterator_traits<InIter>::local_iterator,
             typename hpx::traits::segmented_iterator_traits<OutIter>::local_iterator
@@ -99,7 +101,9 @@
         template<typename InIter, typename OutIter>
         struct move<
             InIter, OutIter,
-            typename boost::disable_if<typename hpx::traits::segmented_iterator_traits<OutIter>::is_segmented_iterator>::type
+            typename std::enable_if<
+                !hpx::traits::segmented_iterator_traits<OutIter>::is_segmented_iterator::value
+            >::type
         > : public move_pair<std::pair<InIter, OutIter>>
         {};
         /// \endcond
@@ -155,12 +159,11 @@
     ///           element in the destination range, one past the last element
     ///           moved.
     ///
-<<<<<<< HEAD
     template <typename ExPolicy, typename InIter, typename OutIter,
     HPX_CONCEPT_REQUIRES_(
         is_execution_policy<ExPolicy>::value &&
-        traits::is_iterator<InIter>::value &&
-        traits::is_iterator<OutIter>::value)>
+        hpx::traits::is_iterator<InIter>::value &&
+        hpx::traits::is_iterator<OutIter>::value)>
     typename util::detail::algorithm_result<
         ExPolicy, hpx::util::tagged_pair<tag::in(InIter), tag::out(OutIter)>
     >::type
@@ -169,32 +172,6 @@
         return detail::transfer<
                 detail::move<InIter, OutIter>
             >(std::forward<ExPolicy>(policy), first, last, dest);
-=======
-    template <typename ExPolicy, typename InIter, typename OutIter>
-    inline typename std::enable_if<
-        is_execution_policy<ExPolicy>::value,
-        typename util::detail::algorithm_result<ExPolicy, OutIter>::type
-    >::type
-    move(ExPolicy && policy, InIter first, InIter last, OutIter dest)
-    {
-        static_assert(
-            (hpx::traits::is_input_iterator<InIter>::value),
-            "Requires at least input iterator.");
-        static_assert(
-            (hpx::traits::is_output_iterator<OutIter>::value ||
-                hpx::traits::is_input_iterator<OutIter>::value),
-            "Requires at least output iterator.");
-
-        typedef std::integral_constant<bool,
-                is_sequential_execution_policy<ExPolicy>::value ||
-               !hpx::traits::is_forward_iterator<InIter>::value ||
-               !hpx::traits::is_forward_iterator<OutIter>::value
-            > is_seq;
-
-        return detail::move<OutIter>().call(
-            std::forward<ExPolicy>(policy), is_seq(),
-            first, last, dest);
->>>>>>> f9c40ca7
     }
 }}}
 
