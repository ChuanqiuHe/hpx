--- conflicted
+++ resolved
@@ -191,8 +191,6 @@
 
             return hpx::util::unwrapped(results);
         }
-<<<<<<< HEAD
-=======
 
         /// Retrieve the number of (kernel-)threads used by the associated
         /// executor. All threads::executors invoke
@@ -219,7 +217,6 @@
         {
             return sched.num_pending_closures();
         }
->>>>>>> 9f8d4120
     };
 }}}
 
