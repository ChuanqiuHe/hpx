--- conflicted
+++ resolved
@@ -72,11 +72,7 @@
 #   define HPX_WINDOWS
 #endif
 
-<<<<<<< HEAD
-#if defined(__CUDACC__) && defined(HPX_WITH_CUDA)
-=======
-#if defined(__NVCC__) || defined(__CUDACC__)
->>>>>>> 401befd7
+#if (defined(__NVCC__) || defined(__CUDACC__)) && defined(HPX_WITH_CUDA)
 #define HPX_DEVICE __device__
 #define HPX_HOST __host__
 #define HPX_CONSTANT __constant__
