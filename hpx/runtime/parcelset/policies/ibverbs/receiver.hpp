--- conflicted
+++ resolved
@@ -33,15 +33,11 @@
         ibv_pd * pd, char * buffer, std::size_t size, int access);
 
     class receiver
-<<<<<<< HEAD
-      : public parcelport_connection<receiver, data_buffer, util::managed_chunk>
-=======
       : public parcelport_connection<
             receiver
           , std::vector<char, allocator<message::payload_size> >
-          , std::vector<char>
+          , util::managed_chunk
         >
->>>>>>> 97aa9803
     {
         typedef bool(receiver::*next_function_type)(boost::system::error_code &);
     public:
