--- conflicted
+++ resolved
@@ -22,10 +22,7 @@
 #include <boost/type_traits/alignment_of.hpp>
 
 #include <memory>
-<<<<<<< HEAD
-=======
 #include <mutex>
->>>>>>> d7b354f8
 #include <new>
 #include <string>
 
