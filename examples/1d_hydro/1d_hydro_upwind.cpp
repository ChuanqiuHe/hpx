--- conflicted
+++ resolved
@@ -92,16 +92,16 @@
   //
   //   cell c1, c2;
   //   c1 = c2; // invoked by this syntax
-  //  Bryce:  I think i'd like to change this so the "calculated"
-  //  is not copied in the assignment op
+  //  Bryce:  I think i'd like to change this so the "calculated" is not
+  //  copied in the assignment op
   cell& operator=(
        cell const& other
        )
   {
     // first, we lock both the mutex of this cell, and the mutex of the other
     // cell
-    //    boost::lock_guard<hpx::lcos::local::mutex>
-    //        this_lock(mtx), other_lock(other.mtx);
+    //    boost::lock_guard<hpx::lcos::local::mutex> this_lock(mtx),
+    //      other_lock(other.mtx);
 
     rho = other.rho;
     mom = other.mom;
@@ -178,14 +178,9 @@
 
 
 
-<<<<<<< HEAD
-// Object to store the Fluid seperated in cell and computed by a Time Zone of tie Steps
-// Will store the 2d grid created by the division
-// of the fluid into cells and the computation over time
-=======
 // Object to store the Fluid separated in cell and computed by a Time Zone of tie Steps
-// Will store the 2d grid created by the division of the fluid into cells and the computation over time
->>>>>>> d0f8bbd5
+// Will store the 2d grid created by the division of the fluid
+// into cells and the computation over time
 // Will be able to Retrieve,remove,add a timestep to the grid
 
 class One_Dimension_Grid
@@ -255,8 +250,9 @@
       grid.time_array.at(timestep).dt = dx*0.033;// this should be fine unless
         // the initial conditions are changed
         if(timestep>0&&grid.time_array.at(timestep-1).computed)
-            grid.time_array[timestep].physics_time = (grid.time_array.at(timestep-1)
-                .physics_time+grid.time_array.at(timestep).dt);
+            grid.time_array[timestep].physics_time =
+            (grid.time_array.at(timestep-1).physics_time+grid.
+                time_array.at(timestep).dt);
   //    time_array[timestep].dt = cfl_predict_factor*dt_cfl;
         else if(timestep==0)
         {
@@ -268,13 +264,13 @@
   // send back the compute futures for the whole grid
   // n_predict timesteps previous to the one we want to decide
   // the timestep for
-  //  cout << (boost::format
-  //  ("pushing back futures for ts calc, ts=%1% \n") % timestep) << flush;
+  //  cout << (boost::format("pushing back futures for ts calc, ts=%1% \n") % timestep)
+  //  << flush;
   if(timestep>=n_predict)
   {
   for (boost::uint64_t i=0;i<nx;i++)
-      grid.time_array.at(timestep).fluid_future.push_back
-        (async<compute_action>(here,timestep-n_predict,i));
+      grid.time_array.at(timestep).fluid_future.push_back(async<compute_action>
+          (here,timestep-n_predict,i));
   }
 
   double dt_cfl = 1000.0;
@@ -336,31 +332,31 @@
                                      ,
                                      1.25*grid.time_array.at(timestep-1).dt);
 
-  //  cout << (boost::format
-  //  ("timestep = %1%, dt = %2%\n") % timestep % time_array[timestep].dt) << flush;
+  //  cout << (boost::format("timestep = %1%, dt = %2%\n")
+  //  % timestep % time_array[timestep].dt) << flush;
   return grid.time_array[timestep].dt;
 }
 
 cell compute(boost::uint64_t timestep, boost::uint64_t location)
 {
-    boost::lock_guard<hpx::lcos::local::mutex>
-        l(grid.time_array.at(timestep).fluid.at(location).mtx);
+    boost::lock_guard<hpx::lcos::local::mutex> l(grid.time_array.at(timestep)
+        .fluid.at(location).mtx);
 
   // if it is already computed then just return the value
     if (grid.time_array.at(timestep).fluid.at(location).computed == true)
         return grid.time_array.at(timestep).fluid.at(location);
 
-  //  cout << (boost::format
-  //  ("computing new value, loc = %1%,ts=%2% \n") % location % timestep) << flush;
+  //  cout << (boost::format("computing new value, loc = %1%,ts=%2% \n")
+  //  % location % timestep) << flush;
 
   //initial values
   if (timestep == 0)
     {
-      //  cout << (boost::format
-      //  ("calling initial_sod, loc = %1%,ts=%2% \n") % location % timestep) << flush;
+      //  cout << (boost::format("calling initial_sod, loc = %1%,ts=%2% \n")
+      //  % location % timestep) << flush;
         grid.time_array.at(timestep).fluid.at(location) = initial_sod(location);
-      //  cout << (boost::format
-      //  ("returning value, loc = %1%,ts=%2% \n") % location % timestep) << flush;
+      //  cout << (boost::format("returning value, loc = %1%,ts=%2% \n")
+      //  % location % timestep) << flush;
         grid.time_array.at(timestep).fluid.at(location).computed = true;
         return grid.time_array.at(timestep).fluid.at(location);
     }
@@ -476,13 +472,13 @@
       //cout << (boost::format("gas is shocking!\n")) << flush;
       now.tau = pow(e_internal,(1.0/fluid_gamma));
     }
-  // cout << (boost::format
-  // ("computing new value, loc = %1%, ts= %2%\n") % location % timestep) << flush;
+  // cout << (boost::format("computing new value, loc = %1%, ts= %2%\n")
+  //           % location % timestep) << flush;
   // cout << (boost::format("loc = %1%, rho = %2%\n") % location % left.rho) << flush;
   // cout << (boost::format("loc = %1%, mom = %2%\n") % location % left.mom) << flush;
   // cout << (boost::format("loc = %1%, etot = %2%\n") % location % left.etot) << flush;
-  // cout << (boost::format
-  // ("loc = %1%, vel left = %2%\n") % location % velocity_left) << flush;
+  // cout << (boost::format("loc = %1%, vel left = %2%\n") % location % velocity_left)
+  //      << flush;
 
   //  if (location == 1)
   //    cout << (boost::format("calculating timestep = %1%\n") % timestep) << flush;
@@ -493,7 +489,7 @@
   for(boost::uint64_t i=0;i<nx;i++)
   {
       if(grid.time_array[0].fluid.at(i).computed
-          && grid.time_array[1].fluid.at(i).computed)
+          &&grid.time_array[1].fluid.at(i).computed)
         time_step_complete=true;
       else
           time_step_complete=false;
@@ -555,8 +551,8 @@
   cell_here.tau = pow(e_internal,(1.0/fluid_gamma));
   cell_here.etot = e_internal;  // ONLY true when mom=0, not in general!
 
-  //  cout << (boost::format("returning from initial_sod, loc = %1%\n")
-  //  % location) << flush;
+  //  cout << (boost::format("returning from initial_sod, loc = %1%\n") % location)
+  //       << flush;
   return cell_here;
 }
 
@@ -587,8 +583,8 @@
   double p_4 = 0.3031;
   double p_5 = 0.1;
 
-  double W = c_5*std::pow( (1.0+(fluid_gamma+1.0)*(p_4 - p_5)
-      /(2.0*fluid_gamma*p_5)), 0.5  );
+  double W = c_5*std::pow( (1.0+(fluid_gamma+1.0)*(p_4 - p_5)/(2.0*fluid_gamma*p_5)),
+      0.5  );
 
   double x_shock = x_0 + W*time;
 
@@ -604,8 +600,8 @@
       double exponent = 2.0/(fluid_gamma-1.0);
       output.rho = std::pow( (1.0-(fluid_gamma-1.0)*w_2/(2.0*c_1)), exponent);
       output.mom = output.rho*w_2;
-      output.tau = pow( (1.0-0.5*(fluid_gamma-1)*(w_2/c_1)), exponent)
-          /pow(fluid_gamma-1.0,1.0/fluid_gamma);
+      output.tau = pow( (1.0-0.5*(fluid_gamma-1)*(w_2/c_1)),
+          exponent)/pow(fluid_gamma-1.0,1.0/fluid_gamma);
     }
   else if (x_here < x_contact) // region 3
     {
@@ -693,7 +689,8 @@
                % x_here % n.rho % pressure_here % tauoverrho % velocity_here)
                << flush; });
            //           outfile << (boost::format("%1% %2% %3% %4% %5%\n")
-           //  % x_here % n.rho % pressure_here % e_internal % e_internal2) << flush; });
+           // % x_here % n.rho % pressure_here % e_internal % e_internal2)
+           // << flush; });
 
     outfile.close();
 
@@ -704,13 +701,14 @@
     // writing the "time array" to a file
     grid.time_array[0].elapsed_time = grid.time_array[0].dt;
     for (i=1;i<nt;i++)
-      grid.time_array[i].elapsed_time =
-          grid.time_array[i-1].elapsed_time + grid.time_array[i].dt;
+      grid.time_array[i].elapsed_time = grid.time_array[i-1].elapsed_time
+        + grid.time_array[i].dt;
 
     for (i =0;i<nt;i++)
       {
         outfile2 << (boost::format("%1% %2% %3%\n")
-            % i % grid.time_array[i].dt % grid.time_array[i].elapsed_time) << flush;
+            % i % grid.time_array[i].dt % grid.time_array[i].elapsed_time)
+            << flush;
       }
     outfile2.close();
 
