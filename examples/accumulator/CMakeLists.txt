--- conflicted
+++ resolved
@@ -4,37 +4,34 @@
 # Distributed under the Boost Software License, Version 1.0. (See accompanying
 # file LICENSE_1_0.txt or copy at http://www.boost.org/LICENSE_1_0.txt)
 
-add_subdirectory(accumulators)
-
-set(examples
-    managed_accumulator
-    simple_accumulator
-   )
+# just recurse into all components subdirectories and execute the scripts there
+set(subdirs
+    accumulator
+    simple_accumulator)
 
 # for all targets specified above
-foreach(example ${examples})
-  set(sources ${example}_client.cpp)
+foreach(subdir ${subdirs})
+  add_subdirectory(${subdir})
+
+  set(sources
+      ${subdir}_client.cpp)
 
   source_group("Source Files" FILES ${sources})
 
   # add example executable
-  add_hpx_executable(${example}_client
+  add_hpx_executable(${subdir}_client
     SOURCES ${sources}
-<<<<<<< HEAD
-    DEPENDENCIES ${example}_component)
-=======
     DEPENDENCIES ${subdir}_component
     FOLDER "Examples/Quickstart/${subdir}")
->>>>>>> 3ef933a3
 
   # add a custom target for this example
-  add_hpx_pseudo_target(examples.accumulator.${example})
+  add_hpx_pseudo_target(examples.accumulator.${subdir})
 
   # make pseudo-targets depend on master pseudo-target
   add_hpx_pseudo_dependencies(examples.accumulator
-                              examples.accumulator.${example})
+                              examples.accumulator.${subdir})
 
   # add dependencies to pseudo-target
-  add_hpx_pseudo_dependencies(examples.accumulator.${example}
-                              ${example}_client_exe)
+  add_hpx_pseudo_dependencies(examples.accumulator.${subdir}
+                              ${subdir}_client_exe)
 endforeach()
