//  Copyright (c) 2007-2014 Hartmut Kaiser
//  Copyright (c)      2011 Bryce Lelbach
//
//  Distributed under the Boost Software License, Version 1.0. (See accompanying
//  file LICENSE_1_0.txt or copy at http://www.boost.org/LICENSE_1_0.txt)

#include <hpx/hpx_fwd.hpp>

#include <hpx/state.hpp>
#include <hpx/exception.hpp>
#include <hpx/include/runtime.hpp>
#include <hpx/runtime_impl.hpp>
#include <hpx/util/logging.hpp>
#include <hpx/util/set_thread_name.hpp>
#include <hpx/util/thread_mapper.hpp>
#include <hpx/util/apex.hpp>
#include <hpx/runtime/components/console_error_sink.hpp>
#include <hpx/runtime/components/server/console_error_sink.hpp>
#include <hpx/runtime/components/runtime_support.hpp>
#include <hpx/runtime/threads/threadmanager_impl.hpp>
#include <hpx/include/performance_counters.hpp>
#include <hpx/runtime/agas/big_boot_barrier.hpp>

#include <boost/config.hpp>
#include <boost/bind.hpp>
#include <boost/thread.hpp>
#include <boost/thread/locks.hpp>

#include <iostream>
#include <sstream>
#include <vector>


#if defined(_WIN64) && defined(_DEBUG) && !defined(HPX_HAVE_FIBER_BASED_COROUTINES)
#include <io.h>
#endif

namespace hpx {

    ///////////////////////////////////////////////////////////////////////////
    // There is no need to protect these global from thread concurrent access
    // as they are access during early startup only.
    std::list<util::function_nonser<void()> > global_pre_startup_functions;
    std::list<util::function_nonser<void()> > global_startup_functions;

    std::list<util::function_nonser<void()> > global_pre_shutdown_functions;
    std::list<util::function_nonser<void()> > global_shutdown_functions;

    ///////////////////////////////////////////////////////////////////////////
    void register_pre_startup_function(startup_function_type const& f)
    {
        runtime* rt = get_runtime_ptr();
        if (NULL != rt) {
            if (rt->get_state() > state_pre_startup) {
                HPX_THROW_EXCEPTION(invalid_status,
                    "register_pre_startup_function",
                    "Too late to register a new pre-startup function.");
                return;
            }
            rt->add_pre_startup_function(f);
        }
        else {
            global_pre_startup_functions.push_back(f);
        }
    }

    void register_startup_function(startup_function_type const& f)
    {
        runtime* rt = get_runtime_ptr();
        if (NULL != rt) {
            if (rt->get_state() > state_startup) {
                HPX_THROW_EXCEPTION(invalid_status,
                    "register_startup_function",
                    "Too late to register a new startup function.");
                return;
            }
            rt->add_startup_function(f);
        }
        else {
            global_startup_functions.push_back(f);
        }
    }

    void register_pre_shutdown_function(shutdown_function_type const& f)
    {
        runtime* rt = get_runtime_ptr();
        if (NULL != rt) {
            if (rt->get_state() > state_pre_shutdown) {
                HPX_THROW_EXCEPTION(invalid_status,
                    "register_pre_shutdown_function",
                    "Too late to register a new pre-shutdown function.");
                return;
            }
            rt->add_pre_shutdown_function(f);
        }
        else {
            global_pre_shutdown_functions.push_back(f);
        }
    }

    void register_shutdown_function(shutdown_function_type const& f)
    {
        runtime* rt = get_runtime_ptr();
        if (NULL != rt) {
            if (rt->get_state() > state_shutdown) {
                HPX_THROW_EXCEPTION(invalid_status,
                    "register_shutdown_function",
                    "Too late to register a new shutdown function.");
                return;
            }
            rt->add_shutdown_function(f);
        }
        else {
            global_shutdown_functions.push_back(f);
        }
    }

    ///////////////////////////////////////////////////////////////////////////
    template <typename SchedulingPolicy>
    runtime_impl<SchedulingPolicy>::runtime_impl(
            util::runtime_configuration & rtcfg,
            runtime_mode locality_mode, std::size_t num_threads,
            init_scheduler_type const& init,
            threads::policies::init_affinity_data const& init_affinity)
      : runtime(rtcfg, init_affinity),
        mode_(locality_mode), result_(0), num_threads_(num_threads),
        main_pool_(1,
            boost::bind(&runtime_impl::init_tss, This(), "main-thread", ::_1, ::_2, false),
            boost::bind(&runtime_impl::deinit_tss, This()), "main_pool"),
        io_pool_(rtcfg.get_thread_pool_size("io_pool"),
            boost::bind(&runtime_impl::init_tss, This(), "io-thread", ::_1, ::_2, true),
            boost::bind(&runtime_impl::deinit_tss, This()), "io_pool"),
        timer_pool_(rtcfg.get_thread_pool_size("timer_pool"),
            boost::bind(&runtime_impl::init_tss, This(), "timer-thread", ::_1, ::_2, true),
            boost::bind(&runtime_impl::deinit_tss, This()), "timer_pool"),
        scheduler_(init),
        notifier_(runtime_impl<SchedulingPolicy>::
            get_notification_policy("worker-thread")),
        thread_manager_(
            new hpx::threads::threadmanager_impl<SchedulingPolicy>(
                timer_pool_, scheduler_, notifier_, num_threads)),
        parcel_handler_(rtcfg, thread_manager_.get(),
            boost::bind(&runtime_impl::init_tss, This(), "parcel-thread", ::_1, ::_2, true),
            boost::bind(&runtime_impl::deinit_tss, This())),
        agas_client_(parcel_handler_, ini_, mode_),
        init_logging_(ini_, mode_ == runtime_mode_console, agas_client_),
        applier_(parcel_handler_, *thread_manager_)
    {
        components::server::get_error_dispatcher().register_error_sink(
            &runtime_impl::default_errorsink, default_error_sink_);

        // in AGAS v2, the runtime pointer (accessible through get_runtime
        // and get_runtime_ptr) is already initialized at this point.
        applier_.init_tss();

#if defined(HPX_HAVE_SECURITY)
        // once all has been initialized, finalize security data for bootstrap
        this->init_security();
#endif
        // now, launch AGAS and register all nodes, launch all other components
        agas_client_.initialize(
            parcel_handler_, boost::uint64_t(runtime_support_.get()),
            boost::uint64_t(memory_.get()));
        parcel_handler_.initialize(agas_client_, &applier_);

        applier_.initialize(boost::uint64_t(runtime_support_.get()),
        boost::uint64_t(memory_.get()));

#if defined(HPX_HAVE_SECURITY)
        // enable parcel capability checking
        applier_.enable_verify_capabilities();
#endif

        // copy over all startup functions registered so far
        for (util::function_nonser<void()> const& f : global_pre_startup_functions)
        {
            add_pre_startup_function(f);
        }
        global_pre_startup_functions.clear();

        for (util::function_nonser<void()> const& f : global_startup_functions)
        {
            add_startup_function(f);
        }
        global_startup_functions.clear();

        for (util::function_nonser<void()> const& f : global_pre_shutdown_functions)
        {
            add_pre_shutdown_function(f);
        }
        global_pre_shutdown_functions.clear();

        for (util::function_nonser<void()> const& f : global_shutdown_functions)
        {
            add_shutdown_function(f);
        }
        global_shutdown_functions.clear();

        // set state to initialized
        set_state(state_initialized);
    }

    ///////////////////////////////////////////////////////////////////////////
    template <typename SchedulingPolicy>
    runtime_impl<SchedulingPolicy>::~runtime_impl()
    {
        LRT_(debug) << "~runtime_impl(entering)";

        // stop all services
        parcel_handler_.stop();     // stops parcel pools as well
        thread_manager_->stop();    // stops timer_pool_ as well
        io_pool_.stop();

        // unload libraries
        runtime_support_->tidy();

        LRT_(debug) << "~runtime_impl(finished)";
    }

    int pre_main(hpx::runtime_mode);

    template <typename SchedulingPolicy>
    threads::thread_state
    runtime_impl<SchedulingPolicy>::run_helper(
        util::function_nonser<runtime::hpx_main_function_type> func, int& result)
    {
        LBT_(info) << "(2nd stage) runtime_impl::run_helper: launching pre_main";

        // Change our thread description, as we're about to call pre_main
        threads::set_thread_description(threads::get_self_id(), "pre_main");

        // Finish the bootstrap
        result = hpx::pre_main(mode_);
        if (result) {
            LBT_(info) << "runtime_impl::run_helper: bootstrap "
                          "aborted, bailing out";
            return threads::thread_state(threads::terminated);
        }

        LBT_(info) << "(4th stage) runtime_impl::run_helper: bootstrap complete";
        set_state(state_running);

        parcel_handler_.enable_alternative_parcelports();

        // Now, execute the user supplied thread function (hpx_main)
        if (!!func) {
            // Change our thread description, as we're about to call hpx_main
            threads::set_thread_description(threads::get_self_id(), "hpx_main");

            // Call hpx_main
            result = func();
        }
        return threads::thread_state(threads::terminated);
    }

    template <typename SchedulingPolicy>
    int runtime_impl<SchedulingPolicy>::start(
        util::function_nonser<hpx_main_function_type> const& func, bool blocking)
    {
#if defined(_WIN64) && defined(_DEBUG) && !defined(HPX_HAVE_FIBER_BASED_COROUTINES)
        // needs to be called to avoid problems at system startup
        // see: http://connect.microsoft.com/VisualStudio/feedback/ViewFeedback.aspx?FeedbackID=100319
        _isatty(0);
#endif
        // {{{ early startup code - local

        // initialize instrumentation system
        util::apex_init();

        LRT_(info) << "cmd_line: " << get_config().get_cmd_line();

        LBT_(info) << "(1st stage) runtime_impl::start: booting locality " //-V128
                   << here() << " on " << num_threads_ << " OS-thread"
                   << ((num_threads_ == 1) ? "" : "s");

        // start runtime_support services
        runtime_support_->run();
        LBT_(info) << "(1st stage) runtime_impl::start: started "
                      "runtime_support component";

        // start the io pool
        io_pool_.run(false);
        LBT_(info) << "(1st stage) runtime_impl::start: started the application "
                      "I/O service pool";

        // start the thread manager
        thread_manager_->run(num_threads_);
        LBT_(info) << "(1st stage) runtime_impl::start: started threadmanager";
        // }}}

        // invoke the AGAS v2 notifications
        agas::get_big_boot_barrier().trigger();

        // {{{ launch main
        // register the given main function with the thread manager
        LBT_(info) << "(1st stage) runtime_impl::start: launching run_helper "
                      "HPX thread";

        threads::thread_init_data data(
            boost::bind(&runtime_impl::run_helper, this, func,
                boost::ref(result_)),
            "run_helper", 0, threads::thread_priority_normal, std::size_t(-1),
            threads::get_stack_size(threads::thread_stacksize_large));

        threads::thread_id_type id = threads:: invalid_thread_id;
        thread_manager_->register_thread(data, id);
        this->runtime::starting();
        // }}}

        // block if required
        if (blocking)
            return wait();     // wait for the shutdown_action to be executed

        // Register this thread with the runtime system to allow calling certain
        // HPX functionality from the main thread.
        init_tss("main-thread", 0, "", false);

        return 0;   // return zero as we don't know the outcome of hpx_main yet
    }

    template <typename SchedulingPolicy>
    int runtime_impl<SchedulingPolicy>::start(bool blocking)
    {
        util::function_nonser<hpx_main_function_type> empty_main;
        return start(empty_main, blocking);
    }

    ///////////////////////////////////////////////////////////////////////////
    template <typename SchedulingPolicy>
    void runtime_impl<SchedulingPolicy>::wait_helper(
        boost::mutex& mtx, boost::condition& cond, bool& running)
    {
        // signal successful initialization
        {
            boost::lock_guard<boost::mutex> lk(mtx);
            running = true;
            cond.notify_all();
        }

        // register this thread with any possibly active Intel tool
        HPX_ITT_THREAD_SET_NAME("main-thread#wait_helper");

        // set thread name as shown in Visual Studio
        util::set_thread_name("main-thread#wait_helper");

#if defined(HPX_HAVE_APEX)
        apex::register_thread("main-thread#wait_helper");
#endif
        // wait for termination
        runtime_support_->wait();

        // stop main thread pool
        main_pool_.stop();
    }

    template <typename SchedulingPolicy>
    int runtime_impl<SchedulingPolicy>::wait()
    {
        LRT_(info) << "runtime_impl: about to enter wait state";

        // start the wait_helper in a separate thread
        boost::mutex mtx;
        boost::condition cond;
        bool running = false;

        boost::thread t (boost::bind(
                &runtime_impl<SchedulingPolicy>::wait_helper,
                this, boost::ref(mtx), boost::ref(cond), boost::ref(running)
            ));

        // wait for the thread to run
        {
            boost::unique_lock<boost::mutex> lk(mtx);
            while (!running)
                cond.wait(lk);
        }

        // use main thread to drive main thread pool
        main_pool_.thread_run(0);

        // block main thread
        t.join();

        LRT_(info) << "runtime_impl: exiting wait state";
        return result_;
    }

    ///////////////////////////////////////////////////////////////////////////
    // First half of termination process: stop thread manager,
    // schedule a task managed by timer_pool to initiate second part
    template <typename SchedulingPolicy>
    void runtime_impl<SchedulingPolicy>::stop(bool blocking)
    {
        LRT_(warning) << "runtime_impl: about to stop services";

        // flush all parcel buffers, stop buffering parcels at this point
        //parcel_handler_.do_background_work(true);

        // execute all on_exit functions whenever the first thread calls this
        this->runtime::stopping();

        // stop runtime_impl services (threads)
        thread_manager_->stop(false);    // just initiate shutdown

        // schedule task in timer_pool to execute stopped() below
        // this is necessary as this function (stop()) might have been called
        // from a HPX thread, so it would deadlock by waiting for the thread
        // manager
        boost::mutex mtx;
        boost::condition cond;
        boost::unique_lock<boost::mutex> l(mtx);

        boost::thread t(boost::bind(&runtime_impl::stopped, this, blocking,
            boost::ref(cond), boost::ref(mtx)));
        cond.wait(l);

        t.join();

        // stop the rest of the system
        parcel_handler_.stop(blocking);     // stops parcel pools as well
        io_pool_.stop();                    // stops io_pool_ as well

        deinit_tss();
    }

    // Second step in termination: shut down all services.
    // This gets executed as a task in the timer_pool io_service and not as
    // a HPX thread!
    template <typename SchedulingPolicy>
    void runtime_impl<SchedulingPolicy>::stopped(
        bool blocking, boost::condition& cond, boost::mutex& mtx)
    {
        // wait for thread manager to exit
        runtime_support_->stopped();         // re-activate shutdown HPX-thread
        thread_manager_->stop(blocking);     // wait for thread manager

        // this disables all logging from the main thread
        deinit_tss();

        LRT_(info) << "runtime_impl: stopped all services";

        boost::lock_guard<boost::mutex> l(mtx);
        cond.notify_all();                  // we're done now
    }

    ///////////////////////////////////////////////////////////////////////////
    template <typename SchedulingPolicy>
    void runtime_impl<SchedulingPolicy>::report_error(
        std::size_t num_thread, boost::exception_ptr const& e)
    {
        // Early and late exceptions, errors outside of HPX-threads
        if (!threads::get_self_ptr() || !threads::threadmanager_is(state_running))
        {
            // report the error to the local console
            detail::report_exception_and_continue(e);

            // store the exception to be able to rethrow it later
            {
                boost::lock_guard<boost::mutex> l(mtx_);
                exception_ = e;
            }

            // initiate stopping the runtime system
            runtime_support_->notify_waiting_main();
            stop(false);

            return;
        }

        // The components::console_error_sink is only applied at the console,
        // so the default error sink never gets called on the locality, meaning
        // that the user never sees errors that kill the system before the
        // error parcel gets sent out. So, before we try to send the error
        // parcel (which might cause a double fault), print local diagnostics.
        components::server::console_error_sink(e);

        // Report this error to the console.
        naming::gid_type console_id;
        if (agas_client_.get_console_locality(console_id))
        {
            if (agas_client_.get_local_locality() != console_id) {
                components::console_error_sink(
                    naming::id_type(console_id, naming::id_type::unmanaged), e);
            }
        }

        components::stubs::runtime_support::terminate_all(
            naming::get_id_from_locality_id(HPX_AGAS_BOOTSTRAP_PREFIX));
    }

    template <typename SchedulingPolicy>
    void runtime_impl<SchedulingPolicy>::report_error(
        boost::exception_ptr const& e)
    {
        return report_error(hpx::get_worker_thread_num(), e);
    }

    template <typename SchedulingPolicy>
    void runtime_impl<SchedulingPolicy>::rethrow_exception()
    {
        if (state_.load() > state_running)
        {
            boost::lock_guard<boost::mutex> l(mtx_);
            if (exception_)
            {
                boost::exception_ptr e = exception_;
                exception_ = boost::exception_ptr();
                boost::rethrow_exception(e);
            }
        }
    }

    ///////////////////////////////////////////////////////////////////////////
    template <typename SchedulingPolicy>
    int runtime_impl<SchedulingPolicy>::run(
        util::function_nonser<hpx_main_function_type> const& func)
    {
        // start the main thread function
        start(func);

        // now wait for everything to finish
        wait();
        stop();

        parcel_handler_.stop();      // stops parcelport for sure

        rethrow_exception();
        return result_;
    }

    ///////////////////////////////////////////////////////////////////////////
    template <typename SchedulingPolicy>
    int runtime_impl<SchedulingPolicy>::run()
    {
        // start the main thread function
        start();

        // now wait for everything to finish
        int result = wait();
        stop();

        parcel_handler_.stop();      // stops parcelport for sure

        rethrow_exception();
        return result;
    }

    ///////////////////////////////////////////////////////////////////////////
    template <typename SchedulingPolicy>
    void runtime_impl<SchedulingPolicy>::default_errorsink(
        std::string const& msg)
    {
        // log the exception information in any case
        LERR_(always) << "default_errorsink: unhandled exception: " << msg;

        std::cerr << msg << std::endl;
    }

    ///////////////////////////////////////////////////////////////////////////
    template <typename SchedulingPolicy>
    threads::policies::callback_notifier runtime_impl<SchedulingPolicy>::
        get_notification_policy(char const* prefix)
    {
        return notification_policy_type(
            boost::bind(&runtime_impl::init_tss, This(), prefix, ::_1, ::_2, false),
            boost::bind(&runtime_impl::deinit_tss, This()),
            boost::bind(&runtime_impl::report_error, This(), _1, _2));
    }

    template <typename SchedulingPolicy>
    void runtime_impl<SchedulingPolicy>::init_tss(
        char const* context, std::size_t num, char const* postfix,
        bool service_thread)
    {
        // initialize our TSS
        this->runtime::init_tss();

        // initialize applier TSS
        applier_.init_tss();

        // set the thread's name, if it's not already set
        if (NULL == runtime::thread_name_.get())
        {
            std::string* fullname = new std::string(context);
            if (postfix && *postfix)
                *fullname += postfix;
            *fullname += "#" + boost::lexical_cast<std::string>(num);
            runtime::thread_name_.reset(fullname);

            char const* name = runtime::thread_name_.get()->c_str();

            // initialize thread mapping for external libraries (i.e. PAPI)
            thread_support_->register_thread(name);

            // initialize coroutines context switcher
            hpx::util::coroutines::thread_startup(name);

            // register this thread with any possibly active Intel tool
            HPX_ITT_THREAD_SET_NAME(name);

            // set thread name as shown in Visual Studio
            util::set_thread_name(name);

#if defined(HPX_HAVE_APEX)
            apex::register_thread(name);
#endif
        }

        // if this is a service thread, set its service affinity
        if (service_thread)
        {
            // FIXME: We don't set the affinity of the service threads on BG/Q, as this is
            // causing a hang (needs to be investigated
#if !defined(__bgq__)
            threads::mask_cref_type used_processing_units =
                thread_manager_->get_used_processing_units();

            // --hpx:bind=none  should disable all affinity definitions
            if (threads::any(used_processing_units))
            {
                this->topology_.set_thread_affinity_mask(
                    this->topology_.get_service_affinity_mask(
                        used_processing_units));
            }
#endif
        }
    }

    template <typename SchedulingPolicy>
    void runtime_impl<SchedulingPolicy>::deinit_tss()
    {
        // initialize coroutines context switcher
        hpx::util::coroutines::thread_shutdown();

        // reset applier TSS
        applier_.deinit_tss();

        // reset our TSS
        this->runtime::deinit_tss();

        // reset PAPI support
        thread_support_->unregister_thread();

        // reset thread local storage
        runtime::thread_name_.reset();
    }

    template <typename SchedulingPolicy>
    naming::gid_type
    runtime_impl<SchedulingPolicy>::get_next_id(std::size_t count)
    {
        return id_pool_.get_id(count);
    }

    template <typename SchedulingPolicy>
    void runtime_impl<SchedulingPolicy>::
        add_pre_startup_function(util::function_nonser<void()> const& f)
    {
        runtime_support_->add_pre_startup_function(f);
    }

    template <typename SchedulingPolicy>
    void runtime_impl<SchedulingPolicy>::
        add_startup_function(util::function_nonser<void()> const& f)
    {
        runtime_support_->add_startup_function(f);
    }

    template <typename SchedulingPolicy>
    void runtime_impl<SchedulingPolicy>::
        add_pre_shutdown_function(util::function_nonser<void()> const& f)
    {
        runtime_support_->add_pre_shutdown_function(f);
    }

    template <typename SchedulingPolicy>
    void runtime_impl<SchedulingPolicy>::
        add_shutdown_function(util::function_nonser<void()> const& f)
    {
        runtime_support_->add_shutdown_function(f);
    }

    template <typename SchedulingPolicy>
    bool runtime_impl<SchedulingPolicy>::
        keep_factory_alive(components::component_type type)
    {
        return runtime_support_->keep_factory_alive(type);
    }

    template <typename SchedulingPolicy>
    hpx::util::io_service_pool*
    runtime_impl<SchedulingPolicy>::
        get_thread_pool(char const* name)
    {
        HPX_ASSERT(name != 0);

        if (0 == std::strncmp(name, "io", 2))
            return &io_pool_;
        if (0 == std::strncmp(name, "parcel", 6))
            return parcel_handler_.get_thread_pool(name);
        if (0 == std::strncmp(name, "timer", 5))
            return &timer_pool_;
        if (0 == std::strncmp(name, "main", 4)) //-V112
            return &main_pool_;

        return 0;
    }

    /// Register an external OS-thread with HPX
    template <typename SchedulingPolicy>
    bool runtime_impl<SchedulingPolicy>::
        register_thread(char const* name, std::size_t num, bool service_thread)
    {
        if (NULL != runtime::thread_name_.get())
            return false;       // already registered

        std::string thread_name(name);
        thread_name += "-thread";

        init_tss(thread_name.c_str(), num, 0, service_thread);

        return true;
    }

    /// Unregister an external OS-thread with HPX
    template <typename SchedulingPolicy>
    bool runtime_impl<SchedulingPolicy>::
        unregister_thread()
    {
        if (NULL == runtime::thread_name_.get())
            return false;       // never registered

        deinit_tss();
        return true;
    }
}

///////////////////////////////////////////////////////////////////////////////
/// explicit template instantiation for the thread manager of our choice
#if defined(HPX_HAVE_LOCAL_SCHEDULER)
#include <hpx/runtime/threads/policies/local_queue_scheduler.hpp>
template class HPX_EXPORT hpx::runtime_impl<
    hpx::threads::policies::local_queue_scheduler<> >;
#endif

<<<<<<< HEAD
#if defined(HPX_HAVE_THROTTLE_SCHEDULER)
#include <hpx/runtime/threads/policies/throttle_queue_scheduler.hpp>
template class HPX_EXPORT hpx::runtime_impl<
    hpx::threads::policies::throttle_queue_scheduler<>,
    hpx::threads::policies::callback_notifier>;
=======
#if defined(HPX_HAVE_STATIC_SCHEDULER)
#include <hpx/runtime/threads/policies/static_queue_scheduler.hpp>
template class HPX_EXPORT hpx::runtime_impl<
    hpx::threads::policies::static_queue_scheduler<> >;
>>>>>>> a3be9a38
#endif

#if defined(HPX_HAVE_STATIC_PRIORITY_SCHEDULER)
#include <hpx/runtime/threads/policies/static_priority_queue_scheduler.hpp>
template class HPX_EXPORT hpx::runtime_impl<
    hpx::threads::policies::static_priority_queue_scheduler<> >;
#endif

#include <hpx/runtime/threads/policies/local_priority_queue_scheduler.hpp>
template class HPX_EXPORT hpx::runtime_impl<
    hpx::threads::policies::local_priority_queue_scheduler<> >;

#if defined(HPX_HAVE_ABP_SCHEDULER)
template class HPX_EXPORT hpx::runtime_impl<
    hpx::threads::policies::abp_fifo_priority_queue_scheduler>;
#endif

#if defined(HPX_HAVE_HIERARCHY_SCHEDULER)
#include <hpx/runtime/threads/policies/hierarchy_scheduler.hpp>
template class HPX_EXPORT hpx::runtime_impl<
    hpx::threads::policies::hierarchy_scheduler<> >;
#endif

#if defined(HPX_HAVE_PERIODIC_PRIORITY_SCHEDULER)
#include <hpx/runtime/threads/policies/periodic_priority_queue_scheduler.hpp>
template class HPX_EXPORT hpx::runtime_impl<
    hpx::threads::policies::periodic_priority_queue_scheduler<> >;
#endif
<|MERGE_RESOLUTION|>--- conflicted
+++ resolved
@@ -343,9 +343,6 @@
         // set thread name as shown in Visual Studio
         util::set_thread_name("main-thread#wait_helper");
 
-#if defined(HPX_HAVE_APEX)
-        apex::register_thread("main-thread#wait_helper");
-#endif
         // wait for termination
         runtime_support_->wait();
 
@@ -600,10 +597,6 @@
 
             // set thread name as shown in Visual Studio
             util::set_thread_name(name);
-
-#if defined(HPX_HAVE_APEX)
-            apex::register_thread(name);
-#endif
         }
 
         // if this is a service thread, set its service affinity
@@ -743,18 +736,10 @@
     hpx::threads::policies::local_queue_scheduler<> >;
 #endif
 
-<<<<<<< HEAD
-#if defined(HPX_HAVE_THROTTLE_SCHEDULER)
-#include <hpx/runtime/threads/policies/throttle_queue_scheduler.hpp>
-template class HPX_EXPORT hpx::runtime_impl<
-    hpx::threads::policies::throttle_queue_scheduler<>,
-    hpx::threads::policies::callback_notifier>;
-=======
 #if defined(HPX_HAVE_STATIC_SCHEDULER)
 #include <hpx/runtime/threads/policies/static_queue_scheduler.hpp>
 template class HPX_EXPORT hpx::runtime_impl<
     hpx::threads::policies::static_queue_scheduler<> >;
->>>>>>> a3be9a38
 #endif
 
 #if defined(HPX_HAVE_STATIC_PRIORITY_SCHEDULER)
