//  Copyright (c) 2007-2015 Hartmut Kaiser
//
//  Distributed under the Boost Software License, Version 1.0. (See accompanying
//  file LICENSE_1_0.txt or copy at http://www.boost.org/LICENSE_1_0.txt)

#include <hpx/hpx.hpp>
#include <hpx/config.hpp>
#include <hpx/util/batch_environment.hpp>
#include <hpx/util/map_hostnames.hpp>
#include <hpx/util/sed_transform.hpp>
#include <hpx/util/parse_command_line.hpp>
#include <hpx/util/manage_config.hpp>
#include <hpx/util/command_line_handling.hpp>
#include <hpx/util/detail/reset_function.hpp>
#include <hpx/runtime/threads/topology.hpp>
#include <hpx/runtime/threads/policies/affinity_data.hpp>
#include <hpx/runtime/threads/policies/topology.hpp>
#include <hpx/util/safe_lexical_cast.hpp>

#include <boost/asio.hpp>
#include <boost/lexical_cast.hpp>
#include <boost/format.hpp>
#include <boost/foreach.hpp>
#include <boost/assign/std/vector.hpp>
#include <boost/program_options.hpp>

#include <iostream>
#include <vector>
#include <string>

namespace hpx { namespace util
{
    namespace detail
    {
        ///////////////////////////////////////////////////////////////////////
        int print_version(std::ostream& out)
        {
            out << std::endl << hpx::copyright() << std::endl;
            out << hpx::complete_version() << std::endl;
            return 1;
        }

        int print_info(std::ostream& out, util::command_line_handling const& cfg)
        {
            out << "Static configuration:\n---------------------\n";
            out << hpx::configuration_string() << std::endl;

            out << "Runtime configuration:\n----------------------\n";
            out << hpx::runtime_configuration_string(cfg) << std::endl;

            return 1;
        }

        ///////////////////////////////////////////////////////////////////////
        inline void encode (std::string &str, char s, char const *r)
        {
            std::string::size_type pos = 0;
            while ((pos = str.find_first_of(s, pos)) != std::string::npos)
            {
                str.replace (pos, 1, r);
                ++pos;
            }
        }

        inline std::string encode_string(std::string str)
        {
            encode(str, '\n', "\\n");
            return str;
        }

        ///////////////////////////////////////////////////////////////////////
        inline std::string enquote(std::string const& arg)
        {
            if (arg.find_first_of(" \t") != std::string::npos)
                return std::string("\"") + arg + "\"";
            return arg;
        }

        ///////////////////////////////////////////////////////////////////////
        void report_thread_warning(std::string const& batch_name,
            std::size_t threads, std::size_t batch_threads)
        {
            std::cerr << "hpx::init: command line warning: --hpx:threads "
                    "used when running with "
                << batch_name
                << ", requesting a larger number of threads ("
                << threads
                << ") than cores have been assigned by "
                << batch_name
                << " ("
                << batch_threads
                << "), the application might not run properly."
                << std::endl;
        }

        void report_locality_warning_batch(std::string const& batch_name,
            std::size_t batch_localities, std::size_t num_localities)
        {
            std::cerr << "hpx::init: command line warning: "
                    "--hpx:localities used when running with "
                << batch_name
                << ", requesting a different number of localities ("
                << num_localities
                << ") than have been assigned by "
                << batch_name
                << " ("
                << batch_localities
                << "), the application might not run properly."
                << std::endl;
        }

        void report_locality_warning(std::string const& batch_name,
            std::size_t cmdline_localities, std::size_t num_localities)
        {
            std::cerr << "hpx::init: command line warning: "
                    "--hpx:localities used when running with "
                << batch_name
                << ", requesting a different number of localities ("
                << num_localities
                << ") than have been assigned on the command line "
                << " ("
                << cmdline_localities
                << "), the application might not run properly."
                << std::endl;
        }

        std::string convert_to_log_file(std::string const& dest)
        {
            if (dest.empty())
                return "cout";

            if (dest == "cout" || dest == "cerr" || dest == "console")
                return dest;
#if defined(ANDROID) || defined(__ANDROID__)
            if (dest == "android_log")
                return dest;
#endif
            // everything else is assumed to be a file name
            return "file(" + dest + ")";
        }

        ///////////////////////////////////////////////////////////////////////
        std::size_t handle_num_localities(util::manage_config& cfgmap,
            boost::program_options::variables_map& vm,
            util::batch_environment& env, bool using_nodelist,
            std::size_t num_localities)
        {
            std::size_t batch_localities = env.retrieve_number_of_localities();
            if (num_localities == 1)
            {
                std::size_t cfg_num_localities = cfgmap.get_value<std::size_t>(
                    "hpx.localities", batch_localities);
                if (cfg_num_localities > 1)
                    num_localities = cfg_num_localities;
            }

            if (env.found_batch_environment() &&
                using_nodelist && (batch_localities != num_localities) &&
                (num_localities != 1))
            {
                detail::report_locality_warning_batch(env.get_batch_name(),
                    batch_localities, num_localities);
            }

            if (vm.count("hpx:localities")) {
                std::size_t localities = vm["hpx:localities"].as<std::size_t>();

                if (localities == 0)
                {
                    throw hpx::detail::command_line_error(
                        "Number of --hpx:localities must be greater than 0");
                }

                if (env.found_batch_environment() &&
                    using_nodelist && (localities != num_localities) &&
                    (num_localities != 1))
                {
                    detail::report_locality_warning(env.get_batch_name(),
                        localities, num_localities);
                }
                num_localities = localities;
            }
            return num_localities;
        }

        ///////////////////////////////////////////////////////////////////////
        std::size_t handle_num_threads(util::manage_config& cfgmap,
            boost::program_options::variables_map& vm,
            util::batch_environment& env, bool using_nodelist)
        {
            std::size_t batch_threads = env.retrieve_number_of_threads();
            std::size_t default_threads = 1;
            std::string threads_str = cfgmap.get_value<std::string>(
                "hpx.os_threads", "");

            if ("all" == threads_str)
            {
                if (batch_threads == std::size_t(-1))
                    batch_threads = thread::hardware_concurrency();
                else
                    default_threads = batch_threads;

                cfgmap.config_["hpx.os_threads"] =
                    boost::lexical_cast<std::string>(batch_threads);
            }
            else if (batch_threads != std::size_t(-1))
            {
                default_threads = batch_threads;
            }

            std::size_t threads = cfgmap.get_value<std::size_t>(
                "hpx.os_threads", default_threads);

            if (vm.count("hpx:threads"))
            {
                threads_str = vm["hpx:threads"].as<std::string>();
                if ("all" == threads_str)
                {
                    if (batch_threads == std::size_t(-1))
                    {
                        batch_threads = thread::hardware_concurrency();
                    }
                    threads = batch_threads; //-V101
                }
                else
                    threads = hpx::util::safe_lexical_cast<std::size_t>(threads_str);

                if (threads == 0)
                {
                    throw hpx::detail::command_line_error("Number of --hpx:threads "
                        "must be greater than 0");
                }

#if defined(HPX_MAX_CPU_COUNT)
                if (threads > HPX_MAX_CPU_COUNT) {
                    throw hpx::detail::command_line_error("Requested more than "
                        BOOST_PP_STRINGIZE(HPX_MAX_CPU_COUNT)" --hpx:threads "
                        "to use for this application, use the option "
                        "-DHPX_MAX_CPU_COUNT=<N> when configuring HPX.");
                }
#endif
            }

            if (env.found_batch_environment() &&
                using_nodelist && (threads > batch_threads))
            {
                detail::report_thread_warning(env.get_batch_name(),
                    threads, batch_threads);
            }
            return threads;
        }

        ///////////////////////////////////////////////////////////////////////
        std::size_t get_number_of_default_cores(util::batch_environment& env)
        {
            threads::topology& top = threads::create_topology();

            std::size_t batch_threads = env.retrieve_number_of_threads();
            std::size_t num_cores = top.get_number_of_cores();
            if(batch_threads == std::size_t(-1))
                return num_cores;

            // assuming we assign the first N cores ...
            std::size_t core = 0;
            for(; core < num_cores; ++core)
            {
                batch_threads -= top.get_number_of_core_pus(core);
                if(batch_threads == 0) break;
            }

            return core + 1;
        }

        std::size_t handle_num_cores(util::manage_config& cfgmap,
            boost::program_options::variables_map& vm, std::size_t num_threads,
            util::batch_environment& env)
        {
            std::string cores_str = cfgmap.get_value<std::string>("hpx.cores", "");
            if ("all" == cores_str) {
                cfgmap.config_["hpx.cores"] = boost::lexical_cast<std::string>(
                    get_number_of_default_cores(env));
            }

            std::size_t num_cores = cfgmap.get_value<std::size_t>("hpx.cores", num_threads);
            if (vm.count("hpx:cores")) {
                cores_str = vm["hpx:cores"].as<std::string>();
                if ("all" == cores_str)
                    num_cores = get_number_of_default_cores(env);
                else
                    num_cores = hpx::util::safe_lexical_cast<std::size_t>(cores_str);
            }

            return num_cores;
        }
    }

    ///////////////////////////////////////////////////////////////////////
    bool command_line_handling::handle_arguments(util::manage_config& cfgmap,
        boost::program_options::variables_map& vm,
        std::vector<std::string>& ini_config, std::size_t& node)
    {
        using namespace boost::assign;

        bool debug_clp = node != std::size_t(-1) && vm.count("hpx:debug-clp");

        if (vm.count("hpx:ini")) {
            std::vector<std::string> cfg =
                vm["hpx:ini"].as<std::vector<std::string> >();
            std::copy(cfg.begin(), cfg.end(), std::back_inserter(ini_config));
            cfgmap.add(cfg);
        }

        // create host name mapping
        util::map_hostnames mapnames(debug_clp);

        if (vm.count("hpx:ifsuffix"))
            mapnames.use_suffix(vm["hpx:ifsuffix"].as<std::string>());
        if (vm.count("hpx:ifprefix"))
            mapnames.use_prefix(vm["hpx:ifprefix"].as<std::string>());

        // The AGAS host name and port number are pre-initialized from
        //the command line
        std::string agas_host =
            cfgmap.get_value<std::string>("hpx.agas.address", "");
        boost::uint16_t agas_port =
            cfgmap.get_value<boost::uint16_t>("hpx.agas.port",
                HPX_INITIAL_IP_PORT);

        if (vm.count("hpx:agas")) {
            if (!util::split_ip_address(
                vm["hpx:agas"].as<std::string>(), agas_host, agas_port))
            {
                std::cerr
                    << "hpx::init: command line warning: illegal port "
                        "number given, using default value instead."
                    << std::endl;
            }
        }

        // Check command line arguments.

        if (vm.count("hpx:iftransform")) {
            util::sed_transform iftransform(vm["hpx:iftransform"].as<std::string>());

            // Check for parsing failures
            if (!iftransform) {
                throw hpx::detail::command_line_error(boost::str(boost::format(
                    "Could not parse --hpx:iftransform argument '%1%'") %
                    vm["hpx:iftransform"].as<std::string>()));
            }

            typedef util::map_hostnames::transform_function_type
                transform_function_type;
            mapnames.use_transform(transform_function_type(iftransform));
        }

        bool using_nodelist = false;

        std::vector<std::string> nodelist;

        if(vm.count("hpx:nodefile"))
        {
            if (vm.count("hpx:nodes")) {
                throw hpx::detail::command_line_error(
                    "Ambiguous command line options. "
                    "Do not specify more than one of the --hpx:nodefile and "
                    "--hpx:nodes options at the same time.");
            }
            std::string node_file = vm["hpx:nodefile"].as<std::string>();
            ini_config += "hpx.nodefile!=" + node_file;
            std::ifstream ifs(node_file.c_str());
            if (ifs.is_open())
            {
                if (debug_clp)
                    std::cerr << "opened: " << node_file << std::endl;
                std::string line;
                while (std::getline(ifs, line)) {
                    if (!line.empty()) {
                        nodelist.push_back(line);
                    }
                }
            }
            else {
                if (debug_clp)
                    std::cerr << "failed opening: " << node_file << std::endl;

                // raise hard error if nodefile could not be opened
<<<<<<< HEAD
                throw std::logic_error(boost::str(boost::format(
=======
                throw hpx::detail::command_line_error(boost::str(boost::format(
>>>>>>> 1db65064
                    "Could not open nodefile: '%s'") % node_file));
            }
        }
        else if (vm.count("hpx:nodes")) {
            nodelist = vm["hpx:nodes"].as<std::vector<std::string> >();
        }

        util::batch_environment env(nodelist, debug_clp);

        if(!nodelist.empty())
        {
            using_nodelist = true;
            ini_config += "hpx.nodes!=" + env.init_from_nodelist(
                nodelist, agas_host);
        }

        // let the batch environment decide about the AGAS host
        agas_host = env.agas_host_name(
            agas_host.empty() ? HPX_INITIAL_IP_ADDRESS : agas_host);

        // handle number of cores and threads
        num_threads_ = detail::handle_num_threads(cfgmap, vm, env, using_nodelist);
        num_cores_ = detail::handle_num_cores(cfgmap, vm, num_threads_, env);

        // handling number of localities, those might have already been initialized
        // from MPI environment
        num_localities_ = detail::handle_num_localities(cfgmap, vm, env,
            using_nodelist, num_localities_);

        // Determine our network port, use arbitrary port if running on one
        // locality.
        std::string hpx_host =
            cfgmap.get_value<std::string>("hpx.parcel.address",
                env.host_name(HPX_INITIAL_IP_ADDRESS));
        boost::uint16_t hpx_port =
            cfgmap.get_value<boost::uint16_t>("hpx.parcel.port",
                num_localities_ == 1 ? 0 : HPX_INITIAL_IP_PORT);

        bool run_agas_server = vm.count("hpx:run-agas-server") != 0;
        if (node == std::size_t(-1))
            node = env.retrieve_node_number();

        // If the user has not specified an explicit runtime mode we
        // retrieve it from the command line.
        if (hpx::runtime_mode_default == mode_) {
            // The default mode is console, i.e. all workers need to be
            // started with --worker/-w.
            mode_ = hpx::runtime_mode_console;
            if (vm.count("hpx:console") + vm.count("hpx:worker") +
                vm.count("hpx:connect") > 1)
            {
                throw hpx::detail::command_line_error(
                    "Ambiguous command line options. "
                    "Do not specify more than one of --hpx:console, "
                    "--hpx:worker, or --hpx:connect");
            }

            // In these cases we default to executing with an empty
            // hpx_main, except if specified otherwise.
            if (vm.count("hpx:worker")) {
                mode_ = hpx::runtime_mode_worker;

#if !defined(HPX_RUN_MAIN_EVERYWHERE)
                // do not execute any explicit hpx_main except if asked
                // otherwise
                if (!vm.count("hpx:run-hpx-main") &&
                    !cfgmap.get_value<int>("hpx.run_hpx_main", 0))
                {
                    util::detail::reset_function(hpx_main_f_);
                }
#endif
            }
            else if (vm.count("hpx:connect")) {
                mode_ = hpx::runtime_mode_connect;
            }
        }

        // we initialize certain settings if --node is specified (or data
        // has been retrieved from the environment)
        if (mode_ == hpx::runtime_mode_connect) {
            // when connecting we need to select a unique port
            hpx_port = HPX_CONNECTING_IP_PORT;

#if !defined(HPX_RUN_MAIN_EVERYWHERE)
            // do not execute any explicit hpx_main except if asked
            // otherwise
            if (!vm.count("hpx:run-hpx-main") &&
                !cfgmap.get_value<int>("hpx.run_hpx_main", 0))
            {
                util::detail::reset_function(hpx_main_f_);
            }
#endif
        }
        else if (node != std::size_t(-1) || vm.count("hpx:node")) {
            // command line overwrites the environment
            if (vm.count("hpx:node")) {
                if (vm.count("hpx:agas")) {
                    throw hpx::detail::command_line_error(
                        "Command line option --hpx:node "
                        "is not compatible with --hpx:agas");
                }
                node = vm["hpx:node"].as<std::size_t>();
            }

            if (!vm.count("hpx:worker")) {
                if (env.agas_node() == node) {
                    // console node, by default runs AGAS
                    run_agas_server = true;
                    mode_ = hpx::runtime_mode_console;
                }
                else {
                    // each node gets an unique port
                    hpx_port = static_cast<boost::uint16_t>(hpx_port + node);
                    mode_ = hpx::runtime_mode_worker;

#if !defined(HPX_RUN_MAIN_EVERYWHERE)
                    // do not execute any explicit hpx_main except if asked
                    // otherwise
                    if (!vm.count("hpx:run-hpx-main") &&
                        !cfgmap.get_value<int>("hpx.run_hpx_main", 0))
                    {
                        util::detail::reset_function(hpx_main_f_);
                    }
#endif
                }
            }

            // store node number in configuration, don't do that if we're on a
            // worker and the node number is zero
            if (!vm.count("hpx:worker") || node != 0)
            {
                ini_config += "hpx.locality!=" +
                    boost::lexical_cast<std::string>(node);
            }
        }

        if (vm.count("hpx:hpx")) {
            if (!util::split_ip_address(vm["hpx:hpx"].as<std::string>(),
                    hpx_host, hpx_port))
            {
                std::cerr
                    << "hpx::init: command line warning: illegal port "
                        "number given, using default value instead."
                    << std::endl;
            }
        }

        queuing_ = "local-priority";
        if (vm.count("hpx:queuing"))
            queuing_ = vm["hpx:queuing"].as<std::string>();

        ini_config += "hpx.scheduler=" + queuing_;

        // map host names to ip addresses, if requested
        hpx_host = mapnames.map(hpx_host, hpx_port);
        agas_host = mapnames.map(agas_host, agas_port);

        // sanity checks
        if (num_localities_ == 1 && !vm.count("hpx:agas") && !vm.count("hpx:node"))
        {
            // We assume we have to run the AGAS server if the number of
            // localities to run on is not specified (or is '1')
            // and no additional option (--hpx:agas or --hpx:node) has been
            // specified. That simplifies running small standalone
            // applications on one locality.
            run_agas_server = mode_ != runtime_mode_connect;
        }

        if (hpx_host == agas_host && hpx_port == agas_port) {
            // we assume that we need to run the agas server if the user
            // asked for the same network addresses for HPX and AGAS
            run_agas_server = mode_ != runtime_mode_connect;
        }
        else if (run_agas_server) {
            // otherwise, if the user instructed us to run the AGAS server,
            // we set the AGAS network address to the same value as the HPX
            // network address
            agas_host = hpx_host;
            agas_port = hpx_port;
        }
        else if (env.found_batch_environment()) {
            // in batch mode, if the network addresses are different and we
            // should not run the AGAS server we assume to be in worker mode
            mode_ = hpx::runtime_mode_worker;

#if !defined(HPX_RUN_MAIN_EVERYWHERE)
            // do not execute any explicit hpx_main except if asked
            // otherwise
            if (!vm.count("hpx:run-hpx-main") &&
                !cfgmap.get_value<int>("hpx.run_hpx_main", 0))
            {
                util::detail::reset_function(hpx_main_f_);
            }
#endif
        }

        // write HPX and AGAS network parameters to the proper ini-file entries
        ini_config += "hpx.parcel.address=" + hpx_host;
        ini_config += "hpx.parcel.port=" + boost::lexical_cast<std::string>(hpx_port);
        ini_config += "hpx.agas.address=" + agas_host;
        ini_config += "hpx.agas.port=" + boost::lexical_cast<std::string>(agas_port);

        if (run_agas_server) {
            ini_config += "hpx.agas.service_mode=bootstrap";
            if (vm.count("hpx:run-agas-server-only"))
                ini_config += "hpx.components.load_external=0";
        }
        else if (vm.count("hpx:run-agas-server-only") &&
              !(env.found_batch_environment()))
        {
            throw hpx::detail::command_line_error(
                "Command line option --hpx:run-agas-server-only "
                "can be specified only for the node running the AGAS server.");
        }

        if (1 == num_localities_ && vm.count("hpx:run-agas-server-only")) {
            std::cerr << "hpx::init: command line warning: --hpx:run-agas-server-only "
                "used for single locality execution, application might "
                "not run properly." << std::endl;
        }

        // we can't run the AGAS server while connecting
        if (run_agas_server && mode_ == runtime_mode_connect) {
            throw hpx::detail::command_line_error(
                "Command line option error: can't run AGAS server"
                "while connecting to a running application.");
        }

        // Set whether the AGAS server is running as a dedicated runtime.
        // This decides whether the AGAS actions are executed with normal
        // priority (if dedicated) or with high priority (non-dedicated)
        if (vm.count("hpx:run-agas-server-only"))
            ini_config += "hpx.agas.dedicated_server=1";

        if (vm.count("hpx:debug-hpx-log")) {
            ini_config += "hpx.logging.console.destination=" +
                detail::convert_to_log_file(
                    vm["hpx:debug-hpx-log"].as<std::string>());
            ini_config += "hpx.logging.destination=" +
                detail::convert_to_log_file(
                    vm["hpx:debug-hpx-log"].as<std::string>());
            ini_config += "hpx.logging.console.level=5";
            ini_config += "hpx.logging.level=5";
        }

        if (vm.count("hpx:debug-agas-log")) {
            ini_config += "hpx.logging.console.agas.destination=" +
                detail::convert_to_log_file(
                    vm["hpx:debug-agas-log"].as<std::string>());
            ini_config += "hpx.logging.agas.destination=" +
                detail::convert_to_log_file(
                    vm["hpx:debug-agas-log"].as<std::string>());
            ini_config += "hpx.logging.console.agas.level=5";
            ini_config += "hpx.logging.agas.level=5";
        }

        // Set number of cores and OS threads in configuration.
        ini_config += "hpx.os_threads=" +
            boost::lexical_cast<std::string>(num_threads_);
        ini_config += "hpx.cores=" +
            boost::lexical_cast<std::string>(num_cores_);

        // Set number of localities in configuration (do it everywhere,
        // even if this information is only used by the AGAS server).
        ini_config += "hpx.localities=" +
            boost::lexical_cast<std::string>(num_localities_);

        // FIXME: AGAS V2: if a locality is supposed to run the AGAS
        //        service only and requests to use 'priority_local' as the
        //        scheduler, switch to the 'local' scheduler instead.
        ini_config += std::string("hpx.runtime_mode=") +
            get_runtime_mode_name(mode_);

        if (debug_clp) {
            std::cerr << "Configuration before runtime start:\n";
            std::cerr << "-----------------------------------\n";
            BOOST_FOREACH(std::string const& s, ini_config) {
                std::cerr << s << std::endl;
            }
            std::cerr << "-----------------------------------\n";
        }

        return true;
    }

    ///////////////////////////////////////////////////////////////////////////
    void command_line_handling::store_command_line(int argc, char** argv)
    {
        using namespace boost::assign;

        // Collect the command line for diagnostic purposes.
        std::string cmd_line;
        for (int i = 0; i < argc; ++i)
        {
            // quote only if it contains whitespace
            std::string arg(argv[i]); //-V108
            cmd_line += detail::enquote(arg);

            if ((i + 1) != argc)
                cmd_line += " ";
        }

        // Store the program name and the command line.
        ini_config_ += "hpx.cmd_line!=" + cmd_line;
    }

    ///////////////////////////////////////////////////////////////////////////
    void command_line_handling::store_unregistered_options(
        std::string const& cmd_name,
        std::vector<std::string> const& unregistered_options)
    {
        using namespace boost::assign;

        std::string unregistered_options_cmd_line;

        if (!unregistered_options.empty()) {
            typedef std::vector<std::string>::const_iterator iterator_type;

            iterator_type  end = unregistered_options.end();
            for (iterator_type  it = unregistered_options.begin(); it != end; ++it)
                unregistered_options_cmd_line += " " + detail::enquote(*it);

            ini_config_ += "hpx.unknown_cmd_line!=" +
                detail::enquote(cmd_name) + unregistered_options_cmd_line;
        }

        ini_config_ += "hpx.program_name!=" + cmd_name;
        ini_config_ += "hpx.reconstructed_cmd_line!=" +
            detail::enquote(cmd_name) + " " +
            util::reconstruct_command_line(vm_) + " " +
            unregistered_options_cmd_line;
    }

    ///////////////////////////////////////////////////////////////////////////
    bool command_line_handling::handle_help_options(
        boost::program_options::options_description const& help)
    {
        using namespace boost::assign;

        if (vm_.count("hpx:help")) {
            std::string help_option(vm_["hpx:help"].as<std::string>());
            if (0 == std::string("minimal").find(help_option)) {
                // print static help only
                std::cout << help << std::endl;
                return true;
            }
            else if (0 == std::string("full").find(help_option)) {
                // defer printing help until after dynamic part has been
                // acquired
                std::ostringstream strm;
                strm << help << std::endl;
                ini_config_ += "hpx.cmd_line_help!=" +
                    detail::encode_string(strm.str());
                ini_config_ += "hpx.cmd_line_help_option!=" + help_option;
            }
            else {
                throw hpx::detail::command_line_error(boost::str(boost::format(
                    "Invalid argument for option --hpx:help: '%1%', allowed values: "
                    "'minimal' (default) and 'full'") % help_option));
            }
        }
        return false;
    }

    void attach_debugger()
    {
#if defined(_POSIX_VERSION)
        volatile int i = 0;
        std::cerr
            << "PID: " << getpid() << " on " << boost::asio::ip::host_name()
            << " ready for attaching debugger. Once attached set i = 1 and continue"
            << std::endl;
        while(i == 0)
        {
            sleep(1);
        }
#elif defined(BOOST_WINDOWS)
        DebugBreak();
#endif
    }

    void command_line_handling::handle_attach_debugger()
    {
#if defined(_POSIX_VERSION) || defined(BOOST_WINDOWS)
        if(vm_.count("hpx:attach-debugger"))
        {
            std::string option = vm_["hpx:attach-debugger"].as<std::string>();
            if (option != "startup" && option != "exception") {
                std::cerr <<
                    "hpx::init: command line warning: --hpx:attach-debugger: "
                    "invalid option: " << option << ". Allowed values are "
                    "'startup' or 'exception'" << std::endl;
            }
            else {
                if (option == "startup")
                    attach_debugger();

                using namespace boost::assign;
                ini_config_ += "hpx.attach_debugger!=" + option;
            }
        }
#endif
    }

#if defined(HPX_HAVE_HWLOC)
    ///////////////////////////////////////////////////////////////////////////
    void handle_print_bind(boost::program_options::variables_map const& vm_,
        std::size_t num_threads)
    {
        threads::topology& top = threads::create_topology();
        runtime & rt = get_runtime();
        {
            std::ostringstream strm;    // make sure all output is kept together

            strm << std::string(79, '*') << '\n';
            strm << "locality: " << hpx::get_locality_id() << '\n';
            for (std::size_t i = 0; i != num_threads; ++i)
            {
                // print the mask for the current PU
                threads::mask_cref_type pu_mask =
                    rt.get_thread_manager().get_pu_mask(top, i);

                top.print_affinity_mask(strm, i, pu_mask);

                // Make sure the mask does not contradict the CPU bindings
                // returned by the system (see #973: Would like option to
                // report HWLOC bindings).
                error_code ec(lightweight);
                threads::mask_type boundcpu = top.get_cpubind_mask(
                    rt.get_thread_manager().get_os_thread_handle(i), ec);

                // The masks reported by HPX must be the same as the ones
                // reported from HWLOC.
                if (!ec && threads::any(boundcpu) &&
                    !threads::equal(boundcpu, pu_mask, num_threads))
                {
                    HPX_THROW_EXCEPTION(invalid_status,
                        "handle_print_bind",
                        boost::str(
                            boost::format("unexpected mismatch between "
                                "locality %1%: binding reported from HWLOC(%2%) "
                                " and HPX(%3%) on thread %4%"
                            ) % hpx::get_locality_id() % boundcpu % pu_mask % i));
                }
            }

            std::cout << strm.str();
        }
    }
#endif

    void handle_list_parcelports()
    {
        runtime & rt = get_runtime();
        {
            std::ostringstream strm;    // make sure all output is kept together
            strm << std::string(79, '*') << '\n';
            strm << "locality: " << hpx::get_locality_id() << '\n';

            rt.get_parcel_handler().list_parcelports(strm);

            std::cout << strm.str();
        }
    }

    ///////////////////////////////////////////////////////////////////////////
    int command_line_handling::call(
        boost::program_options::options_description const& desc_cmdline,
        int argc, char** argv)
    {
        util::manage_config cfgmap(ini_config_);

        std::vector<boost::shared_ptr<plugins::plugin_registry_base> >
            plugin_registries = rtcfg_.load_modules();

        // Initial analysis of the command line options. This is
        // preliminary as it will not take into account any aliases as
        // defined in any of the runtime configuration files.
        {
            // Boost V1.47 and before do not properly reset a variables_map
            // when calling vm.clear(). We work around that problems by
            // creating a separate instance just for the preliminary
            // command line handling.
            boost::program_options::variables_map prevm;
            if (!util::parse_commandline(rtcfg_, desc_cmdline, argc,
                    argv, prevm, std::size_t(-1), util::allow_unregistered,
                    mode_))
            {
                return -1;
            }

            // handle all --hpx:foo options, determine node
            std::vector<std::string> ini_config;    // will be discarded
            if (!handle_arguments(cfgmap, prevm, ini_config, node_))
                return -2;

            // re-initialize runtime configuration object
            if (prevm.count("hpx:config"))
                rtcfg_.reconfigure(prevm["hpx:config"].as<std::string>());
            else
                rtcfg_.reconfigure("");

            // Make sure any aliases defined on the command line get used
            // for the option analysis below.
            std::vector<std::string> cfg;
            if (prevm.count("hpx:ini")) {
                cfg = prevm["hpx:ini"].as<std::vector<std::string> >();
                cfgmap.add(cfg);
            }

            // append ini options from command line
            std::copy(ini_config_.begin(), ini_config_.end(),
                std::back_inserter(cfg));

            rtcfg_.reconfigure(cfg);
        }

        // Re-run program option analysis, ini settings (such as aliases)
        // will be considered now.

        parcelset::parcelhandler::init(&argc, &argv, *this);
        BOOST_FOREACH(boost::shared_ptr<plugins::plugin_registry_base> & reg,
            plugin_registries)
        {
            reg->init(&argc, &argv, *this);
        }

        // minimally assume one locality and this is the console
        if (node_ == std::size_t(-1))
            node_ = 0;

        // Now re-parse the command line using the node number (if given).
        // This will additionally detect any --hpx:N:foo options.
        boost::program_options::options_description help;
        std::vector<std::string> unregistered_options;

        if (!util::parse_commandline(rtcfg_, desc_cmdline,
                argc, argv, vm_, node_, util::allow_unregistered, mode_,
                &help, &unregistered_options))
        {
            return -1;
        }

        // break into debugger, if requested
        handle_attach_debugger();

        // handle all --hpx:foo and --hpx:*:foo options
        if (!handle_arguments(cfgmap, vm_, ini_config_, node_))
            return -2;

        // store unregistered command line and arguments
        store_command_line(argc, argv);
        store_unregistered_options(argv[0], unregistered_options);

        // help can be printed only after the runtime mode has been set
        if (handle_help_options(help))
            return 1;     // exit application gracefully

        // add all remaining ini settings to the global configuration
        rtcfg_.reconfigure(ini_config_);

        // print version/copyright information
        if (vm_.count("hpx:version"))
            detail::print_version(std::cout);

        // print configuration information (static and dynamic)
        if (vm_.count("hpx:info"))
            detail::print_info(std::cout, *this);

        // all is good
        return 0;
    }
}}
<|MERGE_RESOLUTION|>--- conflicted
+++ resolved
@@ -385,11 +385,7 @@
                     std::cerr << "failed opening: " << node_file << std::endl;
 
                 // raise hard error if nodefile could not be opened
-<<<<<<< HEAD
-                throw std::logic_error(boost::str(boost::format(
-=======
                 throw hpx::detail::command_line_error(boost::str(boost::format(
->>>>>>> 1db65064
                     "Could not open nodefile: '%s'") % node_file));
             }
         }
