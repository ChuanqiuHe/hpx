////////////////////////////////////////////////////////////////////////////////
//  Copyright (c) 2011 Bryce Adelstein-Lelbach
<<<<<<< HEAD
//  Copyright (c) 2011-2015 Hartmut Kaiser
//  Copyright (c) 2016 Thomas Heller
=======
//  Copyright (c) 2011-2016 Hartmut Kaiser
>>>>>>> 9b550b6a
//
//  Distributed under the Boost Software License, Version 1.0. (See accompanying
//  file LICENSE_1_0.txt or copy at http://www.boost.org/LICENSE_1_0.txt)
////////////////////////////////////////////////////////////////////////////////

#include <hpx/config.hpp>
#include <hpx/hpx_fwd.hpp>
#include <hpx/runtime.hpp>
#include <hpx/exception.hpp>
#include <hpx/apply.hpp>
#include <hpx/traits/component_supports_migration.hpp>
#include <hpx/traits/action_was_object_migrated.hpp>
#include <hpx/runtime/agas/addressing_service.hpp>
#include <hpx/runtime/agas/big_boot_barrier.hpp>
#include <hpx/runtime/agas/component_namespace.hpp>
#include <hpx/runtime/agas/locality_namespace.hpp>
#include <hpx/runtime/agas/primary_namespace.hpp>
#include <hpx/runtime/agas/symbol_namespace.hpp>
#include <hpx/runtime/agas/server/component_namespace.hpp>
#include <hpx/runtime/agas/server/locality_namespace.hpp>
#include <hpx/runtime/agas/server/primary_namespace.hpp>
#include <hpx/runtime/agas/server/symbol_namespace.hpp>
#include <hpx/runtime/naming/split_gid.hpp>
#include <hpx/util/logging.hpp>
#include <hpx/util/runtime_configuration.hpp>
#include <hpx/util/safe_lexical_cast.hpp>
#include <hpx/util/assert.hpp>
#include <hpx/util/bind.hpp>
#include <hpx/util/register_locks.hpp>
#include <hpx/include/performance_counters.hpp>
#include <hpx/performance_counters/counter_creators.hpp>
#include <hpx/lcos/wait_all.hpp>
#include <hpx/lcos/broadcast.hpp>

#include <boost/format.hpp>
#include <boost/icl/closed_interval.hpp>
#include <boost/lexical_cast.hpp>
#include <boost/thread/locks.hpp>

namespace hpx { namespace agas
{
struct addressing_service::bootstrap_data_type
{ // {{{
    bootstrap_data_type()
      : primary_ns_server_()
      , locality_ns_server_(&primary_ns_server_)
      , component_ns_server_()
      , symbol_ns_server_()
    {}

    void register_counter_types()
    {
        server::locality_namespace::register_counter_types();
        server::locality_namespace::register_global_counter_types();
        server::primary_namespace::register_counter_types();
        server::primary_namespace::register_global_counter_types();
        server::component_namespace::register_counter_types();
        server::component_namespace::register_global_counter_types();
        server::symbol_namespace::register_counter_types();
        server::symbol_namespace::register_global_counter_types();
    }

    void register_server_instance(char const* servicename)
    {
        locality_ns_server_.register_server_instance(servicename);
        primary_ns_server_.register_server_instance(servicename);
        component_ns_server_.register_server_instance(servicename);
        symbol_ns_server_.register_server_instance(servicename);
    }

    void unregister_server_instance(error_code& ec)
    {
        locality_ns_server_.unregister_server_instance(ec);
        if (!ec) primary_ns_server_.unregister_server_instance(ec);
        if (!ec) component_ns_server_.unregister_server_instance(ec);
        if (!ec) symbol_ns_server_.unregister_server_instance(ec);
    }

    server::primary_namespace primary_ns_server_;
    server::locality_namespace locality_ns_server_;
    server::component_namespace component_ns_server_;
    server::symbol_namespace symbol_ns_server_;
}; // }}}

struct addressing_service::hosted_data_type
{ // {{{
    hosted_data_type()
      : primary_ns_server_()
      , symbol_ns_server_()
    {}

    void register_counter_types()
    {
        server::primary_namespace::register_counter_types();
        server::primary_namespace::register_global_counter_types();
        server::symbol_namespace::register_counter_types();
        server::symbol_namespace::register_global_counter_types();
    }

    void register_server_instance(char const* servicename
      , boost::uint32_t locality_id)
    {
        primary_ns_server_.register_server_instance(servicename, locality_id);
        symbol_ns_server_.register_server_instance(servicename, locality_id);
    }

    void unregister_server_instance(error_code& ec)
    {
        primary_ns_server_.unregister_server_instance(ec);
        if (!ec) symbol_ns_server_.unregister_server_instance(ec);
    }

    locality_namespace locality_ns_;
    component_namespace component_ns_;

    server::primary_namespace primary_ns_server_;
    server::symbol_namespace symbol_ns_server_;
}; // }}}

struct addressing_service::gva_cache_key
{ // {{{ gva_cache_key implementation
  private:
    typedef boost::icl::closed_interval<naming::gid_type, std::less>
        key_type;

    key_type key_;

  public:
    gva_cache_key()
      : key_()
    {}

    explicit gva_cache_key(
        naming::gid_type const& id_
      , boost::uint64_t count_ = 1
        )
      : key_(naming::detail::get_stripped_gid(id_)
           , naming::detail::get_stripped_gid(id_) + (count_ - 1))
    {
        HPX_ASSERT(count_);
    }

    naming::gid_type get_gid() const
    {
        return boost::icl::lower(key_);
    }

    boost::uint64_t get_count() const
    {
        naming::gid_type const size = boost::icl::length(key_);
        HPX_ASSERT(size.get_msb() == 0);
        return size.get_lsb();
    }

    friend bool operator<(
        gva_cache_key const& lhs
      , gva_cache_key const& rhs
        )
    {
        return boost::icl::exclusive_less(lhs.key_, rhs.key_);
    }

    friend bool operator==(
        gva_cache_key const& lhs
      , gva_cache_key const& rhs
        )
    {
        // Direct hit
        if(lhs.key_ == rhs.key_)
            return true;

        // Is lhs in rhs?
        if (1 == lhs.get_count() && 1 != rhs.get_count())
            return boost::icl::contains(rhs.key_, lhs.key_);

        // Is rhs in lhs?
        else if (1 != lhs.get_count() && 1 == rhs.get_count())
            return boost::icl::contains(lhs.key_, rhs.key_);

        return false;
    }
}; // }}}

addressing_service::addressing_service(
    parcelset::parcelhandler& ph
  , util::runtime_configuration const& ini_
  , runtime_mode runtime_type_
    )
  : gva_cache_(new gva_cache_type)
  , console_cache_(naming::invalid_locality_id)
  , max_refcnt_requests_(ini_.get_agas_max_pending_refcnt_requests())
  , refcnt_requests_count_(0)
  , enable_refcnt_caching_(true)
  , refcnt_requests_(new refcnt_requests_type)
  , service_type(ini_.get_agas_service_mode())
  , runtime_type(runtime_type_)
  , caching_(ini_.get_agas_caching_mode())
  , range_caching_(caching_ ? ini_.get_agas_range_caching_mode() : false)
  , action_priority_(ini_.get_agas_dedicated_server() ?
        threads::thread_priority_normal : threads::thread_priority_boost)
  , rts_lva_(0)
  , mem_lva_(0)
  , state_(state_starting)
  , locality_()
{ // {{{
    boost::shared_ptr<parcelset::parcelport> pp = ph.get_bootstrap_parcelport();
    create_big_boot_barrier(pp ? pp.get() : 0, ph.endpoints(), ini_);

    if (caching_)
        gva_cache_->reserve(ini_.get_agas_local_cache_size());

    if (service_type == service_mode_bootstrap)
    {
        launch_bootstrap(pp, ph.endpoints(), ini_);
    }
} // }}}

void addressing_service::initialize(parcelset::parcelhandler& ph,
    boost::uint64_t rts_lva, boost::uint64_t mem_lva)
{ // {{{
    rts_lva_ = rts_lva;
    mem_lva_ = mem_lva;

    // now, boot the parcel port
    boost::shared_ptr<parcelset::parcelport> pp = ph.get_bootstrap_parcelport();
    if(pp)
        pp->run(false);

    if (service_type == service_mode_bootstrap)
    {
        get_big_boot_barrier().wait_bootstrap();
    }
    else
    {
        launch_hosted();
        get_big_boot_barrier().wait_hosted(
            pp->get_locality_name(),
            &hosted->primary_ns_server_, &hosted->symbol_ns_server_);
    }

    set_status(state_running);
} // }}}

void* addressing_service::get_hosted_primary_ns_ptr() const
{
    HPX_ASSERT(0 != hosted.get());
    return &hosted->primary_ns_server_;
}

void* addressing_service::get_hosted_symbol_ns_ptr() const
{
    HPX_ASSERT(0 != hosted.get());
    return &hosted->symbol_ns_server_;
}

void* addressing_service::get_bootstrap_locality_ns_ptr() const
{
    HPX_ASSERT(0 != bootstrap.get());
    return &bootstrap->locality_ns_server_;
}

void* addressing_service::get_bootstrap_primary_ns_ptr() const
{
    HPX_ASSERT(0 != bootstrap.get());
    return &bootstrap->primary_ns_server_;
}

void* addressing_service::get_bootstrap_component_ns_ptr() const
{
    HPX_ASSERT(0 != bootstrap.get());
    return &bootstrap->component_ns_server_;
}

void* addressing_service::get_bootstrap_symbol_ns_ptr() const
{
    HPX_ASSERT(0 != bootstrap.get());
    return &bootstrap->symbol_ns_server_;
}

namespace detail
{
    boost::uint32_t get_number_of_pus_in_cores(boost::uint32_t num_cores);
}

void addressing_service::launch_bootstrap(
    boost::shared_ptr<parcelset::parcelport> const& pp
  , parcelset::endpoints_type const & endpoints
  , util::runtime_configuration const& ini_
    )
{ // {{{
    bootstrap = boost::make_shared<bootstrap_data_type>();

    runtime& rt = get_runtime();

    naming::gid_type const here =
        naming::get_gid_from_locality_id(HPX_AGAS_BOOTSTRAP_PREFIX);

    // store number of cores used by other processes
    boost::uint32_t cores_needed = rt.assign_cores();
    boost::uint32_t first_used_core = rt.assign_cores(
        pp ? pp->get_locality_name() : "", cores_needed);

    util::runtime_configuration& cfg = rt.get_config();
    cfg.set_first_used_core(first_used_core);
    HPX_ASSERT(pp ? pp->here() == pp->agas_locality(cfg) : true);
    rt.assign_cores();

    naming::gid_type const locality_gid = bootstrap_locality_namespace_gid();
    gva locality_gva(here,
        server::locality_namespace::get_component_type(), 1U,
            get_bootstrap_locality_ns_ptr());
    locality_ns_addr_ = naming::address(here,
        server::locality_namespace::get_component_type(),
            get_bootstrap_locality_ns_ptr());

    naming::gid_type const primary_gid = bootstrap_primary_namespace_gid();
    gva primary_gva(here,
        server::primary_namespace::get_component_type(), 1U,
            get_bootstrap_primary_ns_ptr());
    primary_ns_addr_ = naming::address(here,
        server::primary_namespace::get_component_type(),
            get_bootstrap_primary_ns_ptr());

    naming::gid_type const component_gid = bootstrap_component_namespace_gid();
    gva component_gva(here,
        server::component_namespace::get_component_type(), 1U,
            get_bootstrap_component_ns_ptr());
    component_ns_addr_ = naming::address(here,
        server::component_namespace::get_component_type(),
            get_bootstrap_component_ns_ptr());

    naming::gid_type const symbol_gid = bootstrap_symbol_namespace_gid();
    gva symbol_gva(here,
        server::symbol_namespace::get_component_type(), 1U,
            get_bootstrap_symbol_ns_ptr());
    symbol_ns_addr_ = naming::address(here,
        server::symbol_namespace::get_component_type(),
            get_bootstrap_symbol_ns_ptr());

    set_local_locality(here);
    rt.get_config().parse("assigned locality",
        boost::str(boost::format("hpx.locality!=%1%")
                  % naming::get_locality_id_from_gid(here)));

    boost::uint32_t num_threads = hpx::util::get_entry_as<boost::uint32_t>(
        ini_, "hpx.os_threads", 1u);
    request locality_req(locality_ns_allocate, endpoints, 4, num_threads); //-V112
    bootstrap->locality_ns_server_.remote_service(locality_req);

    naming::gid_type runtime_support_gid1(here);
    runtime_support_gid1.set_lsb(rt.get_runtime_support_lva());
    naming::gid_type runtime_support_gid2(here);
    runtime_support_gid2.set_lsb(boost::uint64_t(0));

    gva runtime_support_address(here
      , components::get_component_type<components::server::runtime_support>()
      , 1U, rt.get_runtime_support_lva());

    request reqs[] =
    {
        request(primary_ns_bind_gid, locality_gid, locality_gva
          , naming::get_locality_from_gid(locality_gid))
      , request(primary_ns_bind_gid, primary_gid, primary_gva
          , naming::get_locality_from_gid(primary_gid))
      , request(primary_ns_bind_gid, component_gid, component_gva
          , naming::get_locality_from_gid(component_gid))
      , request(primary_ns_bind_gid, symbol_gid, symbol_gva
          , naming::get_locality_from_gid(symbol_gid))
    };

    for (std::size_t i = 0; i < (sizeof(reqs) / sizeof(request)); ++i)
        bootstrap->primary_ns_server_.remote_service(reqs[i]);

    register_name("/0/agas/locality#0", here);
    if (is_console())
        register_name("/0/locality#console", here);

    naming::gid_type lower, upper;
    get_id_range(HPX_INITIAL_GID_RANGE, lower, upper);
    rt.get_id_pool().set_range(lower, upper);
} // }}}

void addressing_service::launch_hosted()
{
    hosted = boost::make_shared<hosted_data_type>();
}

void addressing_service::adjust_local_cache_size(std::size_t cache_size)
{ // {{{
    // adjust the local AGAS cache size for the number of worker threads and
    // create the hierarchy based on the topology
    if (caching_)
    {
        std::size_t previous = gva_cache_->size();
        gva_cache_->reserve(cache_size);

        LAGAS_(info) << (boost::format(
            "addressing_service::adjust_local_cache_size, previous size: %1%, "
            "new size: %3%")
            % previous % cache_size);
    }
} // }}}

void addressing_service::set_local_locality(naming::gid_type const& g)
{
    locality_ = g;
    if (is_bootstrap())
        bootstrap->primary_ns_server_.set_local_locality(g);
    else
        hosted->primary_ns_server_.set_local_locality(g);
}

response addressing_service::service(
    request const& req
  , error_code& ec
    )
{ // {{{
    if (req.get_action_code() & primary_ns_service)
    {
        if (is_bootstrap())
            return bootstrap->primary_ns_server_.service(req, ec);
        return hosted->primary_ns_server_.service(req, ec);
    }

    else if (req.get_action_code() & component_ns_service)
    {
        if (is_bootstrap())
            return bootstrap->component_ns_server_.service(req, ec);
        return hosted->component_ns_.service(req, action_priority_, ec);
    }

    else if (req.get_action_code() & symbol_ns_service)
    {
        if (is_bootstrap())
            return bootstrap->symbol_ns_server_.service(req, ec);
        return hosted->symbol_ns_server_.service(req, ec);
    }

    else if (req.get_action_code() & locality_ns_service)
    {
        if (is_bootstrap())
            return bootstrap->locality_ns_server_.service(req, ec);
        return hosted->locality_ns_.service(req, action_priority_, ec);
    }

    HPX_THROWS_IF(ec, bad_action_code
        , "addressing_service::service"
        , "invalid action code encountered in request")
    return response();
} // }}}

std::vector<response> addressing_service::bulk_service(
    std::vector<request> const& req
  , error_code& ec
    )
{ // {{{
    // FIXME: For now, we just send it to the primary namespace, assuming that
    // most requests will end up there anyways. The primary namespace will
    // route the requests to other namespaces (and the other namespaces would
    // also route requests intended for the primary namespace).
    if (is_bootstrap())
        return bootstrap->primary_ns_server_.bulk_service(req, ec);
    return hosted->primary_ns_server_.bulk_service(req, ec);
} // }}}

bool addressing_service::register_locality(
    parcelset::endpoints_type const & endpoints
  , naming::gid_type& prefix
  , boost::uint32_t num_threads
  , error_code& ec
    )
{ // {{{
    try {
        request req(locality_ns_allocate, endpoints, 0, num_threads, prefix);
        response rep;

        if (is_bootstrap())
            rep = bootstrap->locality_ns_server_.service(req, ec);
        else
            rep = hosted->locality_ns_.service(req, action_priority_, ec);

        if (ec || (success != rep.get_status()))
            return false;

        prefix = naming::get_gid_from_locality_id(rep.get_locality_id());

        {
            boost::lock_guard<mutex_type> l(resolved_localities_mtx_);
            std::pair<resolved_localities_type::iterator, bool> res
                = resolved_localities_.insert(std::make_pair(
                    prefix
                  , endpoints
                ));
            HPX_ASSERT(res.second);
        }

        return true;
    }
    catch (hpx::exception const& e) {
        HPX_RETHROWS_IF(ec, e, "addressing_service::register_locality");
        return false;
    }
} // }}}

void addressing_service::register_console(parcelset::endpoints_type const & eps)
{
    boost::lock_guard<mutex_type> l(resolved_localities_mtx_);
    std::pair<resolved_localities_type::iterator, bool> res
        = resolved_localities_.insert(std::make_pair(
            naming::get_gid_from_locality_id(0)
          , eps
        ));
    HPX_ASSERT(res.second);
}

bool addressing_service::has_resolved_locality(
    naming::gid_type const & gid
    )
{ // {{{
    boost::unique_lock<mutex_type> l(resolved_localities_mtx_);
    return resolved_localities_.find(gid) != resolved_localities_.end();
} // }}}

parcelset::endpoints_type const & addressing_service::resolve_locality(
    naming::gid_type const & gid
  , error_code& ec
    )
{ // {{{
    boost::unique_lock<mutex_type> l(resolved_localities_mtx_);
    resolved_localities_type::iterator it = resolved_localities_.find(gid);
    if(it == resolved_localities_.end())
    {
        // The locality hasn't been requested to be resolved yet. Do it now.
        parcelset::endpoints_type endpoints;
        request req(locality_ns_resolve_locality, gid);

        if(is_bootstrap())
        {
            endpoints
                = bootstrap->locality_ns_server_.service(req, ec).get_endpoints();
            if(ec)
            {
                l.unlock();

                HPX_THROWS_IF(ec, internal_server_error
                  , "addressing_service::resolve_locality"
                  , "could not resolve locality to endpoints");
                return resolved_localities_[naming::invalid_gid];
            }
        }
        else
        {
            {
                hpx::util::unlock_guard<boost::unique_lock<mutex_type> > ul(l);
                future<parcelset::endpoints_type> endpoints_future =
                    hosted->locality_ns_.service_async<parcelset::endpoints_type>(
                        req
                      , action_priority_
                    );

                if (0 == threads::get_self_ptr())
                {
                    // this should happen only during bootstrap
                    HPX_ASSERT(hpx::is_starting());

                    while(!endpoints_future.is_ready())
                        /**/;
                }
                endpoints = endpoints_future.get(ec);
            }

            // Search again ... might have been added by a different thread already
            it = resolved_localities_.find(gid);
        }

        if(it == resolved_localities_.end())
        {
            if(HPX_UNLIKELY(!util::insert_checked(resolved_localities_.insert(
                    std::make_pair(
                        gid
                      , endpoints
                    )
                ), it)))
            {
                l.unlock();

                HPX_THROWS_IF(ec, internal_server_error
                  , "addressing_service::resolve_locality"
                  , "resolved locality insertion failed "
                    "due to a locking error or memory corruption");
                return resolved_localities_[naming::invalid_gid];
            }
        }
    }
    return it->second;
} // }}}

// TODO: We need to ensure that the locality isn't unbound while it still holds
// referenced objects.
bool addressing_service::unregister_locality(
    naming::gid_type const & gid
  , error_code& ec
    )
{ // {{{
    try {
        request req(locality_ns_free, gid);
        response rep;

        if (is_bootstrap())
            bootstrap->unregister_server_instance(ec);
        else
            hosted->unregister_server_instance(ec);

        if (ec)
            return false;

        if (is_bootstrap())
            rep = bootstrap->locality_ns_server_.service(req, ec);
        else
            rep = hosted->locality_ns_.service(req, action_priority_, ec);

        if (ec || (success != rep.get_status()))
            return false;

        remove_resolved_locality(gid);
        return true;
    }
    catch (hpx::exception const& e) {
        HPX_RETHROWS_IF(ec, e, "addressing_service::unregister_locality");
        return false;
    }
} // }}}

void addressing_service::remove_resolved_locality(naming::gid_type const& gid)
{
    boost::lock_guard<mutex_type> l(resolved_localities_mtx_);
    resolved_localities_type::iterator it = resolved_localities_.find(gid);
    if(it != resolved_localities_.end())
        resolved_localities_.erase(it);
}


bool addressing_service::get_console_locality(
    naming::gid_type& prefix
  , error_code& ec
    )
{ // {{{
    try {
        if (get_status() != state_running)
        {
            if (&ec != &throws)
                ec = make_success_code();
            return false;
        }

        if (is_console())
        {
            prefix = get_local_locality();
            if (&ec != &throws)
                ec = make_success_code();
            return true;
        }

        {
            boost::lock_guard<mutex_type> lock(console_cache_mtx_);

            if (console_cache_ != naming::invalid_locality_id)
            {
                prefix = naming::get_gid_from_locality_id(console_cache_);
                if (&ec != &throws)
                    ec = make_success_code();
                return true;
            }
        }

        std::string key("/0/locality#console");

        request req(symbol_ns_resolve, key);
        response rep;

        if (is_bootstrap())
            rep = bootstrap->symbol_ns_server_.service(req, ec);
        else
            rep = stubs::symbol_namespace::service(key, req, action_priority_, ec);

        if (!ec && (rep.get_gid() != naming::invalid_gid) &&
            (rep.get_status() == success))
        {
            prefix = rep.get_gid();
            boost::uint32_t console = naming::get_locality_id_from_gid(prefix);

            {
                boost::lock_guard<mutex_type> lock(console_cache_mtx_);
                if (console_cache_ == naming::invalid_locality_id) {
                    console_cache_ = console;
                }
                else {
                    HPX_ASSERT(console_cache_ == console);
                }
            }

            LAGAS_(debug) <<
                ( boost::format(
                  "addressing_server::get_console_locality, "
                  "caching console locality, prefix(%1%)")
                % console);

            return true;
        }

        return false;
    }
    catch (hpx::exception const& e) {
        HPX_RETHROWS_IF(ec, e, "addressing_service::get_console_locality");
        return false;
    }
} // }}}

bool addressing_service::get_localities(
    std::vector<naming::gid_type>& locality_ids
  , components::component_type type
  , error_code& ec
    )
{ // {{{ get_locality_ids implementation
    try {
        if (type != components::component_invalid)
        {
            request req(component_ns_resolve_id, type);
            response rep;

            if (is_bootstrap())
                rep = bootstrap->component_ns_server_.service(req, ec);
            else
                rep = hosted->component_ns_.service(req, action_priority_, ec);

            if (ec || (success != rep.get_status()))
                return false;

            const std::vector<boost::uint32_t> p = rep.get_localities();

            if (!p.size())
                return false;

            locality_ids.clear();
            for (std::size_t i = 0; i < p.size(); ++i)
                locality_ids.push_back(naming::get_gid_from_locality_id(p[i]));

            return true;
        }

        else
        {
            request req(locality_ns_localities);
            response rep;

            if (is_bootstrap())
                rep = bootstrap->locality_ns_server_.service(req, ec);
            else
                rep = hosted->locality_ns_.service(req, action_priority_, ec);

            if (ec || (success != rep.get_status()))
                return false;

            const std::vector<boost::uint32_t> p = rep.get_localities();

            if (!p.size())
                return false;

            locality_ids.clear();
            for (std::size_t i = 0; i < p.size(); ++i)
                locality_ids.push_back(naming::get_gid_from_locality_id(p[i]));

            return true;
        }
    }
    catch (hpx::exception const& e) {
        HPX_RETHROWS_IF(ec, e, "addressing_service::get_locality_ids");
        return false;
    }
} // }}}

std::map<naming::gid_type, parcelset::endpoints_type>
    addressing_service::get_resolved_localities(error_code& ec)
{ // {{{ get_resolved_localities_async implementation
    request req(locality_ns_resolved_localities);
    response rep;
    if(is_bootstrap())
        rep = bootstrap->locality_ns_server_.service(req, ec);
    else
        rep = hosted->locality_ns_.service(req, action_priority_, ec);

    if(ec || success != rep.get_status())
    {
        HPX_THROWS_IF(ec, internal_server_error
          , "addressing_service::get_reolved_localities"
          , "unable to received resolved the locality endpoints");
        return std::map<naming::gid_type, parcelset::endpoints_type>();
    }
    return rep.get_resolved_localities();
} //}}}

///////////////////////////////////////////////////////////////////////////////
boost::uint32_t addressing_service::get_num_localities(
    components::component_type type
  , error_code& ec
    )
{ // {{{ get_num_localities implementation
    try {
        if (type == components::component_invalid)
        {
            request req(locality_ns_num_localities, type);
            response rep;

            if (is_bootstrap())
                rep = bootstrap->locality_ns_server_.service(req, ec);
            else
                rep = hosted->locality_ns_.service(req, action_priority_, ec);

            if (ec || (success != rep.get_status()))
                return boost::uint32_t(-1);

            return rep.get_num_localities();
        }

        request req(component_ns_num_localities, type);
        response rep;

        if (is_bootstrap())
            rep = bootstrap->component_ns_server_.service(req, ec);
        else
            rep = hosted->component_ns_.service(req, action_priority_, ec);

        if (ec || (success != rep.get_status()))
            return boost::uint32_t(-1);

        return rep.get_num_localities();
    }
    catch (hpx::exception const& e) {
        HPX_RETHROWS_IF(ec, e, "addressing_service::get_num_localities");
    }
    return boost::uint32_t(-1);
} // }}}

lcos::future<boost::uint32_t> addressing_service::get_num_localities_async(
    components::component_type type
    )
{ // {{{ get_num_localities implementation
    if (type == components::component_invalid)
    {
        naming::id_type const target = bootstrap_locality_namespace_id();
        request req(locality_ns_num_localities, type);
        return stubs::locality_namespace::service_async<boost::uint32_t>(target, req);
    }

    naming::id_type const target = bootstrap_component_namespace_id();
    request req(component_ns_num_localities, type);
    return stubs::component_namespace::service_async<boost::uint32_t>(target, req);
} // }}}

///////////////////////////////////////////////////////////////////////////////
boost::uint32_t addressing_service::get_num_overall_threads(
    error_code& ec
    )
{ // {{{ get_num_overall_threads implementation
    try {
        request req(locality_ns_num_threads);
        response rep;

        if (is_bootstrap())
            rep = bootstrap->locality_ns_server_.service(req, ec);
        else
            rep = hosted->locality_ns_.service(req, action_priority_, ec);

        if (ec || (success != rep.get_status()))
            return boost::uint32_t(0);

        return rep.get_num_overall_threads();
    }
    catch (hpx::exception const& e) {
        HPX_RETHROWS_IF(ec, e, "addressing_service::get_num_overall_threads");
    }
    return boost::uint32_t(0);
} // }}}

lcos::future<boost::uint32_t> addressing_service::get_num_overall_threads_async()
{ // {{{
    naming::id_type const target = bootstrap_locality_namespace_id();
    request req(locality_ns_num_threads);
    return stubs::locality_namespace::service_async<boost::uint32_t>(target, req);
} // }}}

std::vector<boost::uint32_t> addressing_service::get_num_threads(
    error_code& ec
    )
{ // {{{ get_num_threads implementation
    try {
        request req(locality_ns_num_threads);
        response rep;

        if (is_bootstrap())
            rep = bootstrap->locality_ns_server_.service(req, ec);
        else
            rep = hosted->locality_ns_.service(req, action_priority_, ec);

        if (ec || (success != rep.get_status()))
            return std::vector<boost::uint32_t>();

        return rep.get_num_threads();
    }
    catch (hpx::exception const& e) {
        HPX_RETHROWS_IF(ec, e, "addressing_service::get_num_threads");
    }
    return std::vector<boost::uint32_t>();
} // }}}

lcos::future<std::vector<boost::uint32_t> > addressing_service::get_num_threads_async()
{ // {{{
    naming::id_type const target = bootstrap_locality_namespace_id();
    request req(locality_ns_num_threads);
    return stubs::locality_namespace::service_async<
        std::vector<boost::uint32_t> >(target, req);
} // }}}

///////////////////////////////////////////////////////////////////////////////
components::component_type addressing_service::get_component_id(
    std::string const& name
  , error_code& ec
    )
{ /// {{{
    try {
        request req(component_ns_bind_name, name);
        response rep;

        if (is_bootstrap())
            rep = bootstrap->component_ns_server_.service(req, ec);
        else
            rep = hosted->component_ns_.service(req, action_priority_, ec);

        if (ec || (success != rep.get_status()))
            return components::component_invalid;

        return rep.get_component_type();
    }
    catch (hpx::exception const& e) {
        HPX_RETHROWS_IF(ec, e, "addressing_service::get_component_id");
        return components::component_invalid;
    }
} // }}}

void addressing_service::iterate_types(
    iterate_types_function_type const& f
  , error_code& ec
    )
{ // {{{
    try {
        request req(component_ns_iterate_types, f);

        if (is_bootstrap())
            bootstrap->component_ns_server_.service(req, ec);
        else
            hosted->component_ns_.service(req, action_priority_, ec);
    }
    catch (hpx::exception const& e) {
        HPX_RETHROWS_IF(ec, e, "addressing_service::iterate_types");
    }
} // }}}

std::string addressing_service::get_component_type_name(
    components::component_type id
  , error_code& ec
    )
{ // {{{
    try {
        request req(component_ns_get_component_type_name, id);
        response rep;

        if (is_bootstrap())
            rep = bootstrap->component_ns_server_.service(req, ec);
        else
            rep = hosted->component_ns_.service(req, action_priority_, ec);

        return rep.get_component_typename();
    }
    catch (hpx::exception const& e) {
        HPX_RETHROWS_IF(ec, e, "addressing_service::iterate_types");
    }
    return "<unknown>";
} // }}}

components::component_type addressing_service::register_factory(
    boost::uint32_t prefix
  , std::string const& name
  , error_code& ec
    )
{ // {{{
    try {
        request req(component_ns_bind_prefix, name, prefix);
        response rep;

        if (is_bootstrap())
            rep = bootstrap->component_ns_server_.service(req, ec);
        else
            rep = hosted->component_ns_.service(req, action_priority_, ec);

        if (ec || (success != rep.get_status() && no_success != rep.get_status()))
            return components::component_invalid;

        return rep.get_component_type();
    }
    catch (hpx::exception const& e) {
        HPX_RETHROWS_IF(ec, e, "addressing_service::register_factory");
        return components::component_invalid;
    }
} // }}}

///////////////////////////////////////////////////////////////////////////////
bool addressing_service::get_id_range(
    boost::uint64_t count
  , naming::gid_type& lower_bound
  , naming::gid_type& upper_bound
  , error_code& ec
    )
{ // {{{ get_id_range implementation
    try {
        // parcelset::endpoints_type() is an obsolete, dummy argument
        request req(primary_ns_allocate
          , parcelset::endpoints_type()
          , count
          , boost::uint32_t(-1));
        response rep;

        if (is_bootstrap())
            rep = bootstrap->primary_ns_server_.service(req, ec);
        else
            rep = hosted->primary_ns_server_.service(req, ec);

        error const s = rep.get_status();

        if (ec || (success != s && repeated_request != s))
            return false;

        lower_bound = rep.get_lower_bound();
        upper_bound = rep.get_upper_bound();

        return success == s;
    }
    catch (hpx::exception const& e) {
        HPX_RETHROWS_IF(ec, e, "addressing_service::get_id_range");
        return false;
    }
} // }}}

bool addressing_service::bind_range_local(
    naming::gid_type const& lower_id
  , boost::uint64_t count
  , naming::address const& baseaddr
  , boost::uint64_t offset
  , error_code& ec
    )
{ // {{{ bind_range implementation
    try {
        naming::gid_type const& prefix = baseaddr.locality_;

        // Create a global virtual address from the legacy calling convention
        // parameters
        gva const g(prefix, baseaddr.type_, count, baseaddr.address_, offset);

        request req(primary_ns_bind_gid, lower_id, g,
            naming::get_locality_from_gid(lower_id));
        response rep;

        if (is_bootstrap())
            rep = bootstrap->primary_ns_server_.service(req, ec);
        else
            rep = hosted->primary_ns_server_.service(req, ec);

        error const s = rep.get_status();

        if (ec || (success != s && repeated_request != s))
            return false;

        if (range_caching_)
        {
            // Put the range into the cache.
            update_cache_entry(lower_id, g, ec);
        }
        else
        {
            // Only put the first GID in the range into the cache
            gva const first_g = g.resolve(lower_id, lower_id);
            update_cache_entry(lower_id, first_g, ec);
        }

        if (ec)
            return false;

        return true;
    }
    catch (hpx::exception const& e) {
        HPX_RETHROWS_IF(ec, e, "addressing_service::bind_range_local");
        return false;
    }
} // }}}

bool addressing_service::bind_postproc(
    future<response> f, naming::gid_type const& lower_id, gva const& g
    )
{
    response rep = f.get();
    error const s = rep.get_status();
    if (success != s && repeated_request != s)
        return false;

    if(range_caching_)
    {
        // Put the range into the cache.
        update_cache_entry(lower_id, g);
    }
    else
    {
        // Only put the first GID in the range into the cache
        gva const first_g = g.resolve(lower_id, lower_id);
        update_cache_entry(lower_id, first_g);
    }

    return true;
}

hpx::future<bool> addressing_service::bind_range_async(
    naming::gid_type const& lower_id
  , boost::uint64_t count
  , naming::address const& baseaddr
  , boost::uint64_t offset
  , naming::gid_type const& locality
    )
{
    // ask server
    naming::gid_type const& prefix = baseaddr.locality_;

    // Create a global virtual address from the legacy calling convention
    // parameters.
    gva const g(prefix, baseaddr.type_, count, baseaddr.address_, offset);

    naming::id_type target(
        stubs::primary_namespace::get_service_instance(lower_id)
      , naming::id_type::unmanaged);

    naming::gid_type id(
        naming::detail::get_stripped_gid_except_dont_cache(lower_id));

    request req(primary_ns_bind_gid, id, g, locality);
    response rep;

    using util::placeholders::_1;
    future<response> f =
        stubs::primary_namespace::service_async<response>(target, req);

    return f.then(util::bind(
            util::one_shot(&addressing_service::bind_postproc),
            this, _1, id, g
        ));
}

hpx::future<naming::address> addressing_service::unbind_range_async(
    naming::gid_type const& lower_id
  , boost::uint64_t count
    )
{
    agas::request req(primary_ns_unbind_gid,
        naming::detail::get_stripped_gid(lower_id), count);
    naming::id_type service_target(
        agas::stubs::primary_namespace::get_service_instance(lower_id)
      , naming::id_type::unmanaged);

    return stubs::primary_namespace::service_async<naming::address>(
        service_target, req);
}

bool addressing_service::unbind_range_local(
    naming::gid_type const& lower_id
  , boost::uint64_t count
  , naming::address& addr
  , error_code& ec
    )
{ // {{{ unbind_range implementation
    try {
        request req(primary_ns_unbind_gid, lower_id, count);
        response rep;

        // if this id is managed by another locality, forward the request
        if (get_status() == state_running &&
            naming::get_locality_id_from_gid(lower_id) !=
                naming::get_locality_id_from_gid(locality_))
        {
            naming::id_type target(
                stubs::primary_namespace::get_service_instance(lower_id)
              , naming::id_type::unmanaged);

            rep = stubs::primary_namespace::service(
                target, req, threads::thread_priority_default, ec);
        }
        else
        {
            if (is_bootstrap())
                rep = bootstrap->primary_ns_server_.service(req, ec);
            else
                rep = hosted->primary_ns_server_.service(req, ec);
        }

        if (ec || (success != rep.get_status()))
            return false;

        gva const& gaddr = rep.get_gva();
        addr.locality_ = gaddr.prefix;
        addr.type_ = gaddr.type;
        addr.address_ = gaddr.lva();

        return true;
    }
    catch (hpx::exception const& e) {
        HPX_RETHROWS_IF(ec, e, "addressing_service::unbind_range_local");
        return false;
    }
} // }}}

/// This function will test whether the given address refers to an object
/// living on the locality of the caller. We rely completely on the local AGAS
/// cache and local AGAS instance, assuming that everything which is not in
/// the cache is not local.

// bool addressing_service::is_local_address(
//     naming::gid_type const& id
//   , naming::address& addr
//   , error_code& ec
//     )
// {
//     // Resolve the address of the GID.
//
//     // NOTE: We do not throw here for a reason; it is perfectly valid for the
//     // GID to not be found in the local AGAS instance.
//     if (!resolve(id, addr, ec) || ec)
//         return false;
//
//     return addr.locality_ == get_here();
// }

bool addressing_service::is_local_address_cached(
    naming::gid_type const& gid
  , naming::address& addr
  , error_code& ec
    )
{
    // Assume non-local operation if the gid is known to have been migrated
    naming::gid_type id(naming::detail::get_stripped_gid_except_dont_cache(gid));

    {
        boost::lock_guard<cache_mutex_type> lock(gva_cache_mtx_);
        if (was_object_migrated_locked(id))
        {
            if (&ec != &throws)
                ec = make_success_code();
            return false;
        }
    }

    // Try to resolve the address of the GID from the locally available
    // information.

    // NOTE: We do not throw here for a reason; it is perfectly valid for the
    // GID to not be found in the cache.
    if (!resolve_cached(id, addr, ec) || ec)
    {
        if (ec) return false;

        // try also the local part of AGAS before giving up
        if (!resolve_full_local(id, addr, ec) || ec)
            return false;
    }

    return addr.locality_ == get_local_locality();
}

// Return true if at least one address is local.
// bool addressing_service::is_local_address(
//     naming::gid_type const* gids
//   , naming::address* addrs
//   , std::size_t size
//   , boost::dynamic_bitset<>& locals
//   , error_code& ec
//     )
// {
//     // Try the cache
//     if (caching_)
//     {
//         bool all_resolved = resolve_cached(gids, addrs, size, locals, ec);
//         if (ec)
//             return false;
//         if (all_resolved)
//             return locals.any();      // all destinations resolved
//     }
//
//     if (!resolve_full(gids, addrs, size, locals, ec) || ec)
//         return false;
//
//     return locals.any();
// }

bool addressing_service::is_local_lva_encoded_address(
    boost::uint64_t msb
    )
{
    // NOTE: This should still be migration safe.
    return naming::detail::strip_internal_bits_from_gid(msb) ==
        get_local_locality().get_msb();
}

bool addressing_service::resolve_locally_known_addresses(
    naming::gid_type const& id
  , naming::address& addr
    )
{
    // LVA-encoded GIDs (located on this machine)
    boost::uint64_t lsb = id.get_lsb();
    boost::uint64_t msb =
        naming::detail::strip_internal_bits_from_gid(id.get_msb());

    if (is_local_lva_encoded_address(msb))
    {
        addr.locality_ = get_local_locality();

        // An LSB of 0 references the runtime support component
        HPX_ASSERT(rts_lva_);

        if (0 == lsb || lsb == rts_lva_)
        {
            addr.type_ = components::component_runtime_support;
            addr.address_ = rts_lva_;
        }
        else
        {
            HPX_ASSERT(mem_lva_);

            addr.type_ = components::component_memory;
            addr.address_ = mem_lva_;
        }

        return true;
    }

    // explicitly resolve localities
    if (naming::is_locality(id))
    {
        addr.locality_ = id;
        addr.type_ = components::component_runtime_support;
        // addr.address_ will be supplied on the target locality
        return true;
    }

    // authoritative AGAS component address resolution
    if (HPX_AGAS_LOCALITY_NS_MSB == msb && HPX_AGAS_LOCALITY_NS_LSB == lsb)
    {
        addr = locality_ns_addr_;
        return true;
    }
    if (HPX_AGAS_COMPONENT_NS_MSB == msb && HPX_AGAS_COMPONENT_NS_LSB == lsb)
    {
        addr = component_ns_addr_;
        return true;
    }

    boost::uint64_t locality_msb =
        get_local_locality().get_msb() | HPX_AGAS_NS_MSB;

    if (HPX_AGAS_PRIMARY_NS_LSB == lsb)
    {
        // primary AGAS service on locality 0?
        if (HPX_AGAS_PRIMARY_NS_MSB == msb)
        {
            addr = primary_ns_addr_;
            return true;
        }

        // primary AGAS service on this locality?
        if (locality_msb == msb)
        {
            if (is_bootstrap())
            {
                addr = primary_ns_addr_;
            }
            else
            {
                addr = naming::address(get_local_locality(),
                    server::primary_namespace::get_component_type(),
                    get_hosted_primary_ns_ptr());
            }
            return true;
        }

        // primary AGAS service on any locality
        if (naming::detail::strip_internal_bits_and_locality_from_gid(msb) ==
            HPX_AGAS_NS_MSB)
        {
            addr.locality_ = naming::get_locality_from_gid(id);
            addr.type_ = server::primary_namespace::get_component_type();
            // addr.address_ will be supplied on the target locality
            return true;
        }
    }

    if (HPX_AGAS_SYMBOL_NS_LSB == lsb)
    {
        // symbol AGAS service on locality 0?
        if (HPX_AGAS_SYMBOL_NS_MSB == msb)
        {
            addr = symbol_ns_addr_;
            return true;
        }

        // symbol AGAS service on this locality?
        if (locality_msb == msb)
        {
            if (is_bootstrap())
            {
                addr = symbol_ns_addr_;
            }
            else
            {
                addr = naming::address(get_local_locality(),
                    server::symbol_namespace::get_component_type(),
                    get_hosted_symbol_ns_ptr());
            }
            return true;
        }

        // symbol AGAS service on any locality
        if (naming::detail::strip_internal_bits_and_locality_from_gid(msb) ==
            HPX_AGAS_NS_MSB)
        {
            addr.locality_ = naming::get_locality_from_gid(id);
            addr.type_ = server::symbol_namespace::get_component_type();
            // addr.address_ will be supplied on the target locality
            return true;
        }
    }

    return false;
} // }}}

bool addressing_service::resolve_full_local(
    naming::gid_type const& id
  , naming::address& addr
  , error_code& ec
    )
{ // {{{ resolve implementation
    try {
        request req(primary_ns_resolve_gid, id);
        response rep;

        if (is_bootstrap())
            rep = bootstrap->primary_ns_server_.service(req, ec);
        else
            rep = hosted->primary_ns_server_.service(req, ec);

        if (ec || (success != rep.get_status()))
            return false;

        // Resolve the gva to the real resolved address (which is just a gva
        // with as fully resolved LVA and an offset of zero).
        naming::gid_type base_gid = rep.get_base_gid();
        gva const base_gva = rep.get_gva();

        gva const g = base_gva.resolve(id, base_gid);

        addr.locality_ = g.prefix;
        addr.type_ = g.type;
        addr.address_ = g.lva();

<<<<<<< HEAD
        HPX_ASSERT(addr.address_);

        if(range_caching_)
        {
            // Put the range into the cache.
            update_cache_entry(base_gid, base_gva, ec);
        }
        else
        {
            // Put the fully resolved gva into the cache.
            update_cache_entry(id, g, ec);
        }
=======
        if (naming::detail::store_in_cache(id))
        {
            if (addr.address_)
            {
                if(range_caching_)
                {
                    // Put the range into the cache.
                    update_cache_entry(base_gid, base_gva, ec);
                }
                else
                {
                    // Put the fully resolved gva into the cache.
                    update_cache_entry(id, g, ec);
                }
            }
            else
            {
                remove_cache_entry(id, ec);
            }
        }
>>>>>>> 9b550b6a

        if (ec)
            return false;

        if (&ec != &throws)
            ec = make_success_code();

        return true;
    }
    catch (hpx::exception const& e) {
        HPX_RETHROWS_IF(ec, e, "addressing_service::resolve_full_local");
        return false;
    }
} // }}}

bool addressing_service::resolve_cached(
    naming::gid_type const& gid
  , naming::address& addr
  , error_code& ec
    )
{ // {{{ resolve_cached implementation

    naming::gid_type id = naming::detail::get_stripped_gid_except_dont_cache(gid);

    // special cases
    if (resolve_locally_known_addresses(id, addr))
        return true;

    // If caching is disabled, bail
    if (!caching_)
    {
        if (&ec != &throws)
            ec = make_success_code();
        return false;
    }

    // don't look at cache if id is marked as non-cache-able
    if (!naming::detail::store_in_cache(id))
    {
        if (&ec != &throws)
            ec = make_success_code();
        return false;
    }

    // don't look at the cache if the id is locally managed
    if (naming::get_locality_id_from_gid(id) ==
        naming::get_locality_id_from_gid(locality_))
    {
        if (&ec != &throws)
            ec = make_success_code();
        return false;
    }

    // force routing if target object was migrated
    {
        boost::lock_guard<mutex_type> lock(migrated_objects_mtx_);
        if (was_object_migrated_locked(id))
        {
            if (&ec != &throws)
                ec = make_success_code();
            return false;
        }
    }

    // first look up the requested item in the cache
    gva g;
    naming::gid_type idbase;
    if (get_cache_entry(id, g, idbase, ec))
    {
        addr.locality_ = g.prefix;
        addr.type_ = g.type;
        addr.address_ = g.lva(id, idbase);

        if (&ec != &throws)
            ec = make_success_code();

/*
        LAGAS_(debug) <<
            ( boost::format(
                "addressing_service::resolve_cached, "
                "cache hit for address %1%, lva %2% (base %3%, lva %4%)")
            % id
            % reinterpret_cast<void*>(addr.address_)
            % idbase.get_gid()
            % reinterpret_cast<void*>(g.lva()));
*/

        return true;
    }

    if (&ec != &throws)
        ec = make_success_code();

    LAGAS_(debug) <<
        ( boost::format(
            "addressing_service::resolve_cached, "
            "cache miss for address %1%")
        % id);

    return false;
} // }}}

hpx::future<naming::address> addressing_service::resolve_async(
    naming::gid_type const& gid
    )
{
    if (!gid)
    {
        HPX_THROW_EXCEPTION(bad_parameter,
            "addressing_service::resolve_async",
            "invalid reference id");
        return make_ready_future(naming::address());
    }

    // Try the cache.
    if (caching_)
    {
        naming::address addr;
        error_code ec;
        if (resolve_cached(gid, addr, ec))
            return make_ready_future(addr);

        if (ec)
        {
            return hpx::make_exceptional_future<naming::address>(
                hpx::detail::access_exception(ec));
        }
    }

    // now try the AGAS service
    return resolve_full_async(gid);
}

hpx::future<naming::id_type> addressing_service::get_colocation_id_async(
    naming::id_type const& id
    )
{
    if (!id)
    {
        HPX_THROW_EXCEPTION(bad_parameter,
            "addressing_service::get_colocation_id_async",
            "invalid reference id");
        return make_ready_future(naming::invalid_id);
    }

    agas::request req(agas::primary_ns_resolve_gid, id.get_gid());
    naming::id_type service_target(
        agas::stubs::primary_namespace::get_service_instance(id.get_gid())
      , naming::id_type::unmanaged);

    return stubs::primary_namespace::service_async<naming::id_type>(
        service_target, req);
}

///////////////////////////////////////////////////////////////////////////////
naming::address addressing_service::resolve_full_postproc(
    future<response> f, naming::gid_type const& id
    )
{
    naming::address addr;

    response rep = f.get();
    if (success != rep.get_status())
    {
        HPX_THROW_EXCEPTION(bad_parameter,
            "addressing_service::resolve_full_postproc",
            "could no resolve global id");
        return addr;
    }

    // Resolve the gva to the real resolved address (which is just a gva
    // with as fully resolved LVA and and offset of zero).
    naming::gid_type base_gid = rep.get_base_gid();
    gva const base_gva = rep.get_gva();

    gva const g = base_gva.resolve(id, base_gid);

    addr.locality_ = g.prefix;
    addr.type_ = g.type;
    addr.address_ = g.lva();

    if (naming::detail::store_in_cache(id))
    {
        if (range_caching_)
        {
            // Put the range into the cache.
            update_cache_entry(base_gid, base_gva);
        }
        else
        {
            // Put the fully resolved gva into the cache.
            update_cache_entry(id, g);
        }
    }

    return addr;
}

hpx::future<naming::address> addressing_service::resolve_full_async(
    naming::gid_type const& gid
    )
{
    if (!gid)
    {
        HPX_THROW_EXCEPTION(bad_parameter,
            "addressing_service::resolve_full_async",
            "invalid reference id");
        return make_ready_future(naming::address());
    }

    // ask server
    request req(primary_ns_resolve_gid, gid);
    naming::id_type target(
        stubs::primary_namespace::get_service_instance(gid)
      , naming::id_type::unmanaged);

    using util::placeholders::_1;
    future<response> f =
        stubs::primary_namespace::service_async<response>(target, req);
    return f.then(util::bind(
            util::one_shot(&addressing_service::resolve_full_postproc),
            this, _1, gid
        ));
}

///////////////////////////////////////////////////////////////////////////////
bool addressing_service::resolve_full_local(
    naming::gid_type const* gids
  , naming::address* addrs
  , std::size_t count
  , boost::dynamic_bitset<>& locals
  , error_code& ec
    )
{
    locals.resize(count);

    try {
        std::vector<request> reqs;
        reqs.reserve(count);

        // special cases
        for (std::size_t i = 0; i != count; ++i)
        {
            if (addrs[i])
            {
                locals.set(i, true);
            }

            if (!addrs[i] && !locals.test(i))
            {
                reqs.push_back(request(primary_ns_resolve_gid, gids[i]));
            }
        }

        if (reqs.empty()) {
            // all gids have been resolved
            if (&ec != &throws)
                ec = make_success_code();
            return true;
        }

        std::vector<response> reps;
        if (is_bootstrap())
            reps = bootstrap->primary_ns_server_.bulk_service(reqs, ec);
        else
            reps = hosted->primary_ns_server_.bulk_service(reqs, ec);

        if (ec)
            return false;

        std::size_t j = 0;
        for (std::size_t i = 0; i != count; ++i)
        {
            if (addrs[i] || locals.test(i))
                continue;

            HPX_ASSERT(j < reps.size());
            if (success != reps[j].get_status())
                return false;

            // Resolve the gva to the real resolved address (which is just a gva
            // with as fully resolved LVA and and offset of zero).
            naming::gid_type base_gid = reps[j].get_base_gid();
            gva const base_gva = reps[j].get_gva();

            gva const g = base_gva.resolve(gids[i], base_gid);

            naming::address& addr = addrs[i];
            addr.locality_ = g.prefix;
            addr.type_ = g.type;
            addr.address_ = g.lva();

            if (naming::detail::store_in_cache(gids[i]))
            {
                if (range_caching_)
                {
                    // Put the range into the cache.
                    update_cache_entry(base_gid, base_gva, ec);
                }
                else
                {
                    // Put the fully resolved gva into the cache.
                    update_cache_entry(gids[i], g, ec);
                }
            }

            if (ec)
                return false;

            ++j;
        }

        if (&ec != &throws)
            ec = make_success_code();

        return true;
    }
    catch (hpx::exception const& e) {
        HPX_RETHROWS_IF(ec, e, "addressing_service::resolve_full");
        return false;
    }
}

bool addressing_service::resolve_cached(
    naming::gid_type const* gids
  , naming::address* addrs
  , std::size_t count
  , boost::dynamic_bitset<>& locals
  , error_code& ec
    )
{
    locals.resize(count);

    std::size_t resolved = 0;
    for (std::size_t i = 0; i != count; ++i)
    {
        if (!addrs[i] && !locals.test(i))
        {
            bool was_resolved = resolve_cached(gids[i], addrs[i], ec);
            if (ec)
                return false;
            if (was_resolved)
                ++resolved;

            if (addrs[i].locality_ == get_local_locality())
                locals.set(i, true);
        }

        else if (addrs[i].locality_ == get_local_locality())
        {
            ++resolved;
            locals.set(i, true);
        }
    }

    return resolved == count;   // returns whether all have been resolved
}

///////////////////////////////////////////////////////////////////////////////
void addressing_service::route(
    parcelset::parcel p
  , util::function_nonser<void(boost::system::error_code const&,
        parcelset::parcel const&)> && f
  , threads::thread_priority local_priority
    )
{
    // compose request
    naming::id_type const* ids = p.destinations();

    naming::id_type const target(
        stubs::primary_namespace::get_service_instance(ids[0])
      , naming::id_type::unmanaged);

    typedef server::primary_namespace::route_action action_type;

    std::pair<bool, components::pinned_ptr> r;

    // Determine whether the gid is local or remote
    naming::address addr;
    if (is_local_address_cached(target.get_gid(), addr))
    {
        typedef action_type::component_type component_type;
        if (traits::component_supports_migration<component_type>::call())
        {
            r = traits::action_was_object_migrated<action_type>::call(
                    target, addr.address_);
            if (!r.first)
            {
                // route through the local AGAS service instance
                applier::detail::apply_l_p<action_type>(
                    target, std::move(addr),
                    local_priority == threads::thread_priority_default ?
                        action_priority_ : local_priority,
                    std::move(p));

                // invoke callback
                f(boost::system::error_code(), parcelset::parcel());
                return;
            }
        }
        else
        {
            // route through the local AGAS service instance
            applier::detail::apply_l_p<action_type>(
                target, std::move(addr),
                local_priority == threads::thread_priority_default ?
                    action_priority_ : local_priority,
                std::move(p));

            // invoke callback
            f(boost::system::error_code(), parcelset::parcel());
            return;
        }
    }

    // apply remotely, route through main AGAS service if the destination is
    // a service instance
    if (!addr)
    {
        if (stubs::primary_namespace::is_service_instance(ids[0]) ||
            stubs::symbol_namespace::is_service_instance(ids[0]))
        {
            // target locality will supply the lva
            addr.locality_ = naming::get_locality_from_id(target).get_gid();
        }
    }

    // apply directly as we have the resolved destination address
    applier::detail::apply_r_p_cb<action_type>(std::move(addr), target,
        action_priority_, std::move(f), std::move(p));
}

///////////////////////////////////////////////////////////////////////////////
// The parameter 'compensated_credit' holds the amount of credits to be added
// to the acknowledged number of credits. The compensated credits are non-zero
// if there was a pending decref request at the point when the incref was sent.
// The pending decref was subtracted from the amount of credits to incref.
boost::int64_t addressing_service::synchronize_with_async_incref(
    hpx::future<boost::int64_t> fut
  , naming::id_type const& id
  , boost::int64_t compensated_credit
    )
{
    return fut.get() + compensated_credit;
}

lcos::future<boost::int64_t> addressing_service::incref_async(
    naming::gid_type const& id
  , boost::int64_t credit
  , naming::id_type const& keep_alive
    )
{ // {{{ incref implementation
    naming::gid_type raw(naming::detail::get_stripped_gid(id));

    if (HPX_UNLIKELY(0 == threads::get_self_ptr()))
    {
        // reschedule this call as an HPX thread
        lcos::future<boost::int64_t> (
                addressing_service::*incref_async_ptr)(
            naming::gid_type const&
          , boost::int64_t
          , naming::id_type const&
        ) = &addressing_service::incref_async;

        return async(incref_async_ptr, this, raw, credit, keep_alive);
    }

    if (HPX_UNLIKELY(0 >= credit))
    {
        HPX_THROW_EXCEPTION(bad_parameter
          , "addressing_service::incref_async"
          , boost::str(boost::format("invalid credit count of %1%") % credit));
        return lcos::future<boost::int64_t>();
    }

    HPX_ASSERT(keep_alive != naming::invalid_id);

    typedef refcnt_requests_type::value_type mapping;

    // Some examples of calculating the compensated credits below
    //
    //  case   pending   credits   remaining   sent to   compensated
    //  no     decref              decrefs     AGAS      credits
    // ------+---------+---------+------------+--------+-------------
    //   1         0        10        0           0        10
    //   2        10         9        1           0        10
    //   3        10        10        0           0        10
    //   4        10        11        0           1        10

    std::pair<naming::gid_type, boost::int64_t> pending_incref;
    bool has_pending_incref = false;
    boost::int64_t pending_decrefs = 0;

    {
        boost::lock_guard<mutex_type> l(refcnt_requests_mtx_);

        typedef refcnt_requests_type::iterator iterator;

        iterator matches = refcnt_requests_->find(raw);
        if (matches != refcnt_requests_->end())
        {
            pending_decrefs = matches->second;
            matches->second += credit;

            // Increment requests need to be handled immediately.

            // If the given incref was fully compensated by a pending decref
            // (i.e. match_data is less than 0) then there is no need
            // to do anything more.
            if (matches->second > 0)
            {
                // credit > decrefs (case no 4): store the remaining incref to
                // be handled below.
                pending_incref = mapping(matches->first, matches->second);
                has_pending_incref = true;

                refcnt_requests_->erase(matches);
            }
            else if (matches->second == 0)
            {
                // credit == decref (case no. 3): if the incref offsets any
                // pending decref, just remove the pending decref request.
                refcnt_requests_->erase(matches);
            }
            else
            {
                // credit < decref (case no. 2): do nothing
            }
        }
        else
        {
            // case no. 1
            pending_incref = mapping(raw, credit);
            has_pending_incref = true;
        }
    }

    if (!has_pending_incref)
    {
        // no need to talk to AGAS, acknowledge the incref immediately
        return hpx::make_ready_future(pending_decrefs);
    }

    naming::gid_type const e_lower = pending_incref.first;
    request req(primary_ns_increment_credit, e_lower, pending_incref.second);

    naming::id_type target(
        stubs::primary_namespace::get_service_instance(e_lower)
      , naming::id_type::unmanaged);

    lcos::future<boost::int64_t> f =
        stubs::primary_namespace::service_async<boost::int64_t>(target, req);

    // pass the amount of compensated decrefs to the callback
    using util::placeholders::_1;
    return f.then(util::bind(
            util::one_shot(&addressing_service::synchronize_with_async_incref),
            this, _1, keep_alive, pending_decrefs
        ));
} // }}}

///////////////////////////////////////////////////////////////////////////////
void addressing_service::decref(
    naming::gid_type const& id
  , boost::int64_t credit
  , error_code& ec
    )
{ // {{{ decref implementation
    naming::gid_type gid(naming::detail::get_stripped_gid(id));

    if (HPX_UNLIKELY(0 == threads::get_self_ptr()))
    {
        // reschedule this call as an HPX thread
        void (addressing_service::*decref_ptr)(
            naming::gid_type const&
          , boost::int64_t
          , error_code&
        ) = &addressing_service::decref;

        threads::register_thread_nullary(
            util::bind(decref_ptr, this, gid, credit, boost::ref(throws)),
            "addressing_service::decref", threads::pending, true,
            threads::thread_priority_normal, std::size_t(-1),
            threads::thread_stacksize_default, ec);

        return;
    }

    if (HPX_UNLIKELY(credit <= 0))
    {
        HPX_THROWS_IF(ec, bad_parameter
          , "addressing_service::decref"
          , boost::str(boost::format("invalid credit count of %1%") % credit));
        return;
    }

    try {
        naming::gid_type raw = naming::detail::get_stripped_gid(gid);
        boost::unique_lock<mutex_type> l(refcnt_requests_mtx_);

        // Match the decref request with entries in the incref table
        typedef refcnt_requests_type::iterator iterator;
        typedef refcnt_requests_type::value_type mapping;

        iterator matches = refcnt_requests_->find(raw);
        if (matches != refcnt_requests_->end())
        {
            matches->second -= credit;
        }
        else
        {
            std::pair<iterator, bool> p =
                refcnt_requests_->insert(mapping(raw, -credit));

            if (HPX_UNLIKELY(!p.second))
            {
                l.unlock();

                HPX_THROWS_IF(ec, bad_parameter
                  , "addressing_service::decref"
                  , boost::str(boost::format("couldn't insert decref request "
                        "for %1% (%2%)") % raw % credit));
                return;
            }
        }

        send_refcnt_requests(l, ec);
    }
    catch (hpx::exception const& e) {
        HPX_RETHROWS_IF(ec, e, "addressing_service::decref");
    }
} // }}}

///////////////////////////////////////////////////////////////////////////////
bool addressing_service::register_name(
    std::string const& name
  , naming::gid_type const& id
  , error_code& ec
    )
{ // {{{
    try {
        request req(symbol_ns_bind, name, naming::detail::get_stripped_gid(id));
        response rep;

        if (is_bootstrap() && name.size() >= 2 && name[1] == '0' && name[0] == '/')
            rep = bootstrap->symbol_ns_server_.service(req, ec);
        else
            rep = stubs::symbol_namespace::service(name, req, action_priority_, ec);

        return !ec && (success == rep.get_status());
    }
    catch (hpx::exception const& e) {
        HPX_RETHROWS_IF(ec, e, "addressing_service::register_name");
        return false;
    }
} // }}}

static bool correct_credit_on_failure(future<bool> f, naming::id_type id,
    boost::int64_t mutable_gid_credit, boost::int64_t new_gid_credit)
{
    // Return the credit to the GID if the operation failed
    if ((f.has_exception() && mutable_gid_credit != 0) || !f.get())
    {
        naming::detail::add_credit_to_gid(id.get_gid(), new_gid_credit);
        return false;
    }
    return true;
}

lcos::future<bool> addressing_service::register_name_async(
    std::string const& name
  , naming::id_type const& id
    )
{ // {{{
    // We need to modify the reference count.
    naming::gid_type& mutable_gid = const_cast<naming::id_type&>(id).get_gid();
    naming::gid_type new_gid = naming::detail::split_gid_if_needed(mutable_gid).get();

    request req(symbol_ns_bind, name, new_gid);

    future<bool> f = stubs::symbol_namespace::service_async<bool>(
        name, req, action_priority_);

    boost::int64_t new_credit = naming::detail::get_credit_from_gid(new_gid);
    if (new_credit != 0)
    {
        using util::placeholders::_1;
        return f.then(util::bind(
                util::one_shot(&correct_credit_on_failure),
                _1, id, HPX_GLOBALCREDIT_INITIAL, new_credit
            ));
    }

    return f;
} // }}}

///////////////////////////////////////////////////////////////////////////////
bool addressing_service::unregister_name(
    std::string const& name
  , naming::gid_type& id
  , error_code& ec
    )
{ // {{{
    try {
        request req(symbol_ns_unbind, name);
        response rep;

        if (is_bootstrap() && name.size() >= 2 && name[1] == '0' && name[0] == '/')
            rep = bootstrap->symbol_ns_server_.service(req, ec);
        else
            rep = stubs::symbol_namespace::service(name, req, action_priority_, ec);

        if (!ec && (success == rep.get_status()))
        {
            id = rep.get_gid();
            return true;
        }

        return false;
    }
    catch (hpx::exception const& e) {
        HPX_RETHROWS_IF(ec, e, "addressing_service::unregister_name");
        return false;
    }
} // }}}

lcos::future<naming::id_type> addressing_service::unregister_name_async(
    std::string const& name
    )
{ // {{{
    request req(symbol_ns_unbind, name);

    return stubs::symbol_namespace::service_async<naming::id_type>(
        name, req, action_priority_);
} // }}}

///////////////////////////////////////////////////////////////////////////////
bool addressing_service::resolve_name(
    std::string const& name
  , naming::gid_type& id
  , error_code& ec
    )
{ // {{{
    try {
        request req(symbol_ns_resolve, name);
        response rep;

        if (is_bootstrap() && name.size() >= 2 && name[1] == '0' && name[0] == '/')
            rep = bootstrap->symbol_ns_server_.service(req, ec);
        else
            rep = stubs::symbol_namespace::service(name, req, action_priority_, ec);

        if (!ec && (success == rep.get_status()))
        {
            id = rep.get_gid();
            return true;
        }

        return false;
    }
    catch (hpx::exception const& e) {
        HPX_RETHROWS_IF(ec, e, "addressing_service::resolve_name");
        return false;
    }
} // }}}

lcos::future<naming::id_type> addressing_service::resolve_name_async(
    std::string const& name
    )
{ // {{{
    request req(symbol_ns_resolve, name);

    return stubs::symbol_namespace::service_async<naming::id_type>(
        name, req, action_priority_);
} // }}}

namespace detail
{
    hpx::future<hpx::id_type> on_register_event(hpx::future<bool> f,
        hpx::future<hpx::id_type> result_f)
    {
        if (!f.get())
        {
            HPX_THROW_EXCEPTION(bad_request,
                "hpx::agas::detail::on_register_event",
                "request 'symbol_ns_on_event' failed");
            return hpx::future<hpx::id_type>();
        }
#if defined(HPX_INTEL_VERSION) && HPX_INTEL_VERSION < 1400
        // The move was added to silence an error produced by intel13
        return std::move(result_f);
#else
        // All other compilers do the right thing (tm)
        return result_f;
#endif
    }
}

future<hpx::id_type> addressing_service::on_symbol_namespace_event(
    std::string const& name, namespace_action_code evt,
    bool call_for_past_events)
{
    if (evt != symbol_ns_bind)
    {
        HPX_THROW_EXCEPTION(bad_parameter,
            "addressing_service::on_symbol_namespace_event",
            "invalid event type");
        return hpx::future<hpx::id_type>();
    }

    lcos::promise<naming::id_type, naming::gid_type> p;
    request req(symbol_ns_on_event, name, evt, call_for_past_events, p.get_id());
    hpx::future<bool> f = stubs::symbol_namespace::service_async<bool>(
        name, req, action_priority_);

    using util::placeholders::_1;
    return f.then(util::bind(
            util::one_shot(&detail::on_register_event), _1, p.get_future()
        ));
}

}}

///////////////////////////////////////////////////////////////////////////////
typedef hpx::agas::server::symbol_namespace::service_action
    symbol_namespace_service_action;

HPX_REGISTER_BROADCAST_ACTION_DECLARATION(symbol_namespace_service_action,
        symbol_namespace_service_action)
HPX_REGISTER_BROADCAST_ACTION_ID(symbol_namespace_service_action,
        symbol_namespace_service_action,
        hpx::actions::broadcast_symbol_namespace_service_action_id)

namespace hpx { namespace agas
{
    namespace detail
    {
        std::vector<hpx::id_type> find_all_symbol_namespace_services()
        {
            std::vector<hpx::id_type> ids;
            for (hpx::id_type const& id : hpx::find_all_localities())
            {
                ids.push_back(hpx::id_type(
                    agas::stubs::symbol_namespace::get_service_instance(id),
                    id_type::unmanaged));
            }
            return ids;
        }
    }

/// Invoke the supplied hpx::function for every registered global name
bool addressing_service::iterate_ids(
    iterate_names_function_type const& f
  , error_code& ec
    )
{ // {{{
    try {
        request req(symbol_ns_iterate_names, f);

        symbol_namespace_service_action act;
        lcos::broadcast(act, detail::find_all_symbol_namespace_services(), req).get(ec);

        return !ec;
    }
    catch (hpx::exception const& e) {
        HPX_RETHROWS_IF(ec, e, "addressing_service::iterate_ids");
        return false;
    }
} // }}}

<<<<<<< HEAD
=======
void addressing_service::insert_cache_entry(
    naming::gid_type const& id
  , gva const& g
  , error_code& ec
    )
{ // {{{
    // If caching is disabled, we silently pretend success.
    if (!caching_)
    {
        if (&ec != &throws)
            ec = make_success_code();
        return;
    }

    // don't look at cache if id is marked as non-cacheable
    if (!naming::detail::store_in_cache(id))
    {
        if (&ec != &throws)
            ec = make_success_code();
        return;
    }

    naming::gid_type gid = naming::detail::get_stripped_gid(id);

    // don't look at the cache if the id is locally managed
    if (naming::get_locality_id_from_gid(gid) ==
        naming::get_locality_id_from_gid(locality_))
    {
        if (&ec != &throws)
            ec = make_success_code();
        return;
    }

    try {
        // The entry in AGAS for a locality's RTS component has a count of 0,
        // so we convert it to 1 here so that the cache doesn't break.
        const boost::uint64_t count = (g.count ? g.count : 1);

        LAGAS_(debug) <<
            ( boost::format(
            "addressing_service::insert_cache_entry, gid(%1%), count(%2%)")
            % gid % count);

        boost::lock_guard<cache_mutex_type> lock(gva_cache_mtx_);

        const gva_cache_key key(gid, count);

        if (!gva_cache_->insert(key, g))
        {
            // Figure out who we collided with.
            gva_cache_key idbase;
            gva_cache_type::entry_type e;

            if (!gva_cache_->get_entry(key, idbase, e))
            {
                // This is impossible under sane conditions.
                HPX_THROWS_IF(ec, invalid_data
                  , "addressing_service::insert_cache_entry"
                  , "data corruption or lock error occurred in cache");
                return;
            }

            LAGAS_(warning) <<
                ( boost::format(
                    "addressing_service::insert_cache_entry, "
                    "aborting insert due to key collision in cache, "
                    "new_gid(%1%), new_count(%2%), old_gid(%3%), old_count(%4%)"
                ) % gid % count % idbase.get_gid() % idbase.get_count());
        }

        if (&ec != &throws)
            ec = make_success_code();
    }
    catch (hpx::exception const& e) {
        HPX_RETHROWS_IF(ec, e, "addressing_service::insert_cache_entry");
    }
} // }}}

>>>>>>> 9b550b6a
// This function has to return false if the key is already in the cache (true
// means go ahead with the cache update).
bool check_for_collisions(
    addressing_service::gva_cache_key const& new_key
  , addressing_service::gva_cache_key const& old_key
    )
{
    return (new_key.get_gid() != old_key.get_gid())
        || (new_key.get_count() != old_key.get_count());
}

void update_cache(
    addressing_service::mutex_type& mtx
  , addressing_service::gva_cache_type& cache
  , addressing_service::gva_cache_key const& key
  , gva const& g
  , hpx::naming::gid_type const& gid
  , boost::uint64_t count
  , error_code& ec = hpx::throws
    )
{
}

void addressing_service::update_cache_entry(
    naming::gid_type const& id
  , gva const& g
  , error_code& ec
    )
{ // {{{
    if (!caching_)
    {
        // If caching is disabled, we silently pretend success.
        if (&ec != &throws)
            ec = make_success_code();
        return;
    }

    // don't look at cache if id is marked as non-cache-able
    if (!naming::detail::store_in_cache(id))
    {
        if (&ec != &throws)
            ec = make_success_code();
        return;
    }

    naming::gid_type gid = naming::detail::get_stripped_gid(id);

    // don't look at the cache if the id is locally managed
    if (naming::get_locality_id_from_gid(gid) ==
        naming::get_locality_id_from_gid(locality_))
    {
        if (&ec != &throws)
            ec = make_success_code();
        return;
    }

    try {
        // The entry in AGAS for a locality's RTS component has a count of 0,
        // so we convert it to 1 here so that the cache doesn't break.
        const boost::uint64_t count = (g.count ? g.count : 1);

        LAGAS_(debug) <<
            ( boost::format(
            "addressing_service::update_cache_entry, gid(%1%), count(%2%)"
            ) % gid % count);

        const gva_cache_key key(gid, count);

        {
            boost::lock_guard<mutex_type> lock(gva_cache_mtx_);
            if (!gva_cache_->update_if(key, g, check_for_collisions))
            {
                if (LAGAS_ENABLED(warning))
                {
                    // Figure out who we collided with.
                    addressing_service::gva_cache_key idbase;
                    addressing_service::gva_cache_type::entry_type e;

                    if (!gva_cache_->get_entry(key, idbase, e))
                    {
                        // This is impossible under sane conditions.
                        HPX_THROWS_IF(ec, invalid_data
                          , "addressing_service::update_cache_entry"
                          , "data corruption or lock error occurred in cache");
                        return;
                    }

                    LAGAS_(warning) <<
                        ( boost::format(
                            "addressing_service::update_cache_entry, "
                            "aborting update due to key collision in cache, "
                            "new_gid(%1%), new_count(%2%), old_gid(%3%), old_count(%4%)"
                        ) % gid % count % idbase.get_gid() % idbase.get_count());
                }
            }
        }

        if (&ec != &throws)
            ec = make_success_code();
    }
    catch (hpx::exception const& e) {
        HPX_RETHROWS_IF(ec, e, "addressing_service::update_cache_entry");
    }
} // }}}

bool addressing_service::get_cache_entry(
    naming::gid_type const& gid
  , gva& gva
  , naming::gid_type& idbase
  , error_code& ec
    )
{
    gva_cache_key k(gid);
    gva_cache_key idbase_key;

    mutex_type::scoped_lock lock(gva_cache_mtx_);
    if(gva_cache_->get_entry(k, idbase_key, gva))
    {
        const boost::uint64_t id_msb =
            naming::detail::strip_internal_bits_from_gid(gid.get_msb());

        if (HPX_UNLIKELY(id_msb != idbase_key.get_gid().get_msb()))
        {
            lock.unlock();
            HPX_THROWS_IF(ec, internal_server_error
              , "addressing_service::get_cache_entry"
              , "bad entry in cache, MSBs of GID base and GID do not match");
            return false;
        }
        idbase = idbase_key.get_gid();
        return true;
    }

    return false;
}


void addressing_service::clear_cache(
    error_code& ec
    )
{ // {{{
    if (!caching_)
    {
        // If caching is disabled, we silently pretend success.
        if (&ec != &throws)
            ec = make_success_code();
        return;
    }

    try {
        LAGAS_(warning) << "addressing_service::clear_cache, clearing cache";

        boost::lock_guard<mutex_type> lock(gva_cache_mtx_);

        gva_cache_->clear();

        if (&ec != &throws)
            ec = make_success_code();
    }
    catch (hpx::exception const& e) {
        HPX_RETHROWS_IF(ec, e, "addressing_service::clear_cache");
    }
} // }}}

<<<<<<< HEAD
=======
void addressing_service::remove_cache_entry(
    naming::gid_type const& id
  , error_code& ec
    )
{
    // If caching is disabled, we silently pretend success.
    if (!caching_)
    {
        if (&ec != &throws)
            ec = make_success_code();
        return;
    }

    // don't look at cache if id is marked as non-cache-able
    if (!naming::detail::store_in_cache(id))
    {
        if (&ec != &throws)
            ec = make_success_code();
        return;
    }

    naming::gid_type gid = naming::detail::get_stripped_gid(id);

    // don't look at the cache if the id is locally managed
    if (naming::get_locality_id_from_gid(gid) ==
        naming::get_locality_id_from_gid(locality_))
    {
        if (&ec != &throws)
            ec = make_success_code();
        return;
    }

    try {
        LAGAS_(warning) << "addressing_service::remove_cache_entry";

        boost::lock_guard<cache_mutex_type> lock(gva_cache_mtx_);

        gva_cache_->erase(
            [&gid](std::pair<gva_cache_key, gva_entry_type> const& p)
            {
                return gid == p.first.get_gid();
            });

        if (&ec != &throws)
            ec = make_success_code();
    }
    catch (hpx::exception const& e) {
        HPX_RETHROWS_IF(ec, e, "addressing_service::clear_cache");
    }
}

>>>>>>> 9b550b6a
// Disable refcnt caching during shutdown
void addressing_service::start_shutdown(error_code& ec)
{
    // If caching is disabled, we silently pretend success.
    if (!caching_)
        return;

    boost::unique_lock<mutex_type> l(refcnt_requests_mtx_);
    enable_refcnt_caching_ = false;
    send_refcnt_requests_sync(l, ec);
}

namespace detail
{
    // get action code from counter type
    namespace_action_code retrieve_action_code(
        std::string const& name
      , error_code& ec
        )
    {
        performance_counters::counter_path_elements p;
        performance_counters::get_counter_path_elements(name, p, ec);
        if (ec) return invalid_request;

        if (p.objectname_ != "agas")
        {
            HPX_THROWS_IF(ec, bad_parameter, "retrieve_action_code",
                "unknown performance counter (unrelated to AGAS)");
            return invalid_request;
        }

        // component_ns
        for (std::size_t i = 0;
             i != num_component_namespace_services;
             ++i)
        {
            if (p.countername_ == component_namespace_services[i].name_)
                return component_namespace_services[i].code_;
        }

        // locality_ns
        for (std::size_t i = 0;
             i != num_locality_namespace_services;
             ++i)
        {
            if (p.countername_ == locality_namespace_services[i].name_)
                return locality_namespace_services[i].code_;
        }

        // primary_ns
        for (std::size_t i = 0;
             i != num_primary_namespace_services;
             ++i)
        {
            if (p.countername_ == primary_namespace_services[i].name_)
                return primary_namespace_services[i].code_;
        }

        // symbol_ns
        for (std::size_t i = 0;
             i != num_symbol_namespace_services;
             ++i)
        {
            if (p.countername_ == symbol_namespace_services[i].name_)
                return symbol_namespace_services[i].code_;
        }

        HPX_THROWS_IF(ec, bad_parameter, "retrieve_action_code",
            "unknown performance counter (unrelated to AGAS)");
        return invalid_request;
    }

    // get service action code from counter type
    namespace_action_code retrieve_action_service_code(
        std::string const& name
      , error_code& ec
        )
    {
        performance_counters::counter_path_elements p;
        performance_counters::get_counter_path_elements(name, p, ec);
        if (ec) return invalid_request;

        if (p.objectname_ != "agas")
        {
            HPX_THROWS_IF(ec, bad_parameter, "retrieve_action_service_code",
                "unknown performance counter (unrelated to AGAS)");
            return invalid_request;
        }

        // component_ns
        for (std::size_t i = 0;
             i != num_component_namespace_services;
             ++i)
        {
            if (p.countername_ == component_namespace_services[i].name_)
                return component_namespace_services[i].service_code_;
        }

        // locality_ns
        for (std::size_t i = 0;
             i != num_locality_namespace_services;
             ++i)
        {
            if (p.countername_ == locality_namespace_services[i].name_)
                return locality_namespace_services[i].service_code_;
        }

        // primary_ns
        for (std::size_t i = 0;
             i != num_primary_namespace_services;
             ++i)
        {
            if (p.countername_ == primary_namespace_services[i].name_)
                return primary_namespace_services[i].service_code_;
        }

        // symbol_ns
        for (std::size_t i = 0;
             i != num_symbol_namespace_services;
             ++i)
        {
            if (p.countername_ == symbol_namespace_services[i].name_)
                return symbol_namespace_services[i].service_code_;
        }

        HPX_THROWS_IF(ec, bad_parameter, "retrieve_action_service_code",
            "unknown performance counter (unrelated to AGAS)");
        return invalid_request;
    }
}

bool addressing_service::retrieve_statistics_counter(
    std::string const& name
  , naming::gid_type& counter
  , error_code& ec
    )
{
    try {
        // retrieve counter type
        namespace_action_code service_code =
            detail::retrieve_action_service_code(name, ec);
        if (invalid_request == service_code) return false;

        // compose request
        request req(service_code, name);
        response rep;

        if (is_bootstrap() && name.size() >= 2 && name[1] == '0' && name[0] == '/')
            rep = bootstrap->symbol_ns_server_.service(req, ec);
        else
            rep = stubs::symbol_namespace::service(name, req, action_priority_, ec);

        if (!ec && (success == rep.get_status()))
        {
            counter = rep.get_statistics_counter();
            return true;
        }

        return false;
    }
    catch (hpx::exception const& e) {
        HPX_RETHROWS_IF(ec, e, "addressing_service::query_statistics");
        return false;
    }
}

///////////////////////////////////////////////////////////////////////////////
// Helper functions to access the current cache statistics
boost::uint64_t addressing_service::get_cache_entries(bool reset)
{
    boost::lock_guard<mutex_type> lock(gva_cache_mtx_);
    return gva_cache_->size();
}

boost::uint64_t addressing_service::get_cache_hits(bool reset)
{
    boost::lock_guard<mutex_type> lock(gva_cache_mtx_);
    return gva_cache_->get_statistics().hits(reset);
}

boost::uint64_t addressing_service::get_cache_misses(bool reset)
{
    boost::lock_guard<mutex_type> lock(gva_cache_mtx_);
    return gva_cache_->get_statistics().misses(reset);
}

boost::uint64_t addressing_service::get_cache_evictions(bool reset)
{
    boost::lock_guard<mutex_type> lock(gva_cache_mtx_);
    return gva_cache_->get_statistics().evictions(reset);
}

boost::uint64_t addressing_service::get_cache_insertions(bool reset)
{
    boost::lock_guard<mutex_type> lock(gva_cache_mtx_);
    return gva_cache_->get_statistics().insertions(reset);
}

///////////////////////////////////////////////////////////////////////////////
boost::uint64_t addressing_service::get_cache_get_entry_count(bool reset)
{
    boost::lock_guard<mutex_type> lock(gva_cache_mtx_);
    return gva_cache_->get_statistics().get_get_entry_count(reset);
}

boost::uint64_t addressing_service::get_cache_insertion_entry_count(bool reset)
{
    boost::lock_guard<mutex_type> lock(gva_cache_mtx_);
    return gva_cache_->get_statistics().get_insert_entry_count(reset);
}

boost::uint64_t addressing_service::get_cache_update_entry_count(bool reset)
{
    boost::lock_guard<mutex_type> lock(gva_cache_mtx_);
    return gva_cache_->get_statistics().get_update_entry_count(reset);
}

boost::uint64_t addressing_service::get_cache_erase_entry_count(bool reset)
{
    boost::lock_guard<mutex_type> lock(gva_cache_mtx_);
    return gva_cache_->get_statistics().get_erase_entry_count(reset);
}

boost::uint64_t addressing_service::get_cache_get_entry_time(bool reset)
{
    boost::lock_guard<mutex_type> lock(gva_cache_mtx_);
    return gva_cache_->get_statistics().get_get_entry_time(reset);
}

boost::uint64_t addressing_service::get_cache_insertion_entry_time(bool reset)
{
    boost::lock_guard<mutex_type> lock(gva_cache_mtx_);
    return gva_cache_->get_statistics().get_insert_entry_time(reset);
}

boost::uint64_t addressing_service::get_cache_update_entry_time(bool reset)
{
    boost::lock_guard<mutex_type> lock(gva_cache_mtx_);
    return gva_cache_->get_statistics().get_update_entry_time(reset);
}

boost::uint64_t addressing_service::get_cache_erase_entry_time(bool reset)
{
    boost::lock_guard<mutex_type> lock(gva_cache_mtx_);
    return gva_cache_->get_statistics().get_erase_entry_time(reset);
}

/// Install performance counter types exposing properties from the local cache.
void addressing_service::register_counter_types()
{ // {{{
    // install
    util::function_nonser<boost::int64_t(bool)> cache_entries(
        boost::bind(&addressing_service::get_cache_entries, this, ::_1));
    util::function_nonser<boost::int64_t(bool)> cache_hits(
        boost::bind(&addressing_service::get_cache_hits, this, ::_1));
    util::function_nonser<boost::int64_t(bool)> cache_misses(
        boost::bind(&addressing_service::get_cache_misses, this, ::_1));
    util::function_nonser<boost::int64_t(bool)> cache_evictions(
        boost::bind(&addressing_service::get_cache_evictions, this, ::_1));
    util::function_nonser<boost::int64_t(bool)> cache_insertions(
        boost::bind(&addressing_service::get_cache_insertions, this, ::_1));

    util::function_nonser<boost::int64_t(bool)> cache_get_entry_count(
        boost::bind(
            &addressing_service::get_cache_get_entry_count, this, ::_1));
    util::function_nonser<boost::int64_t(bool)> cache_insertion_count(
        boost::bind(
            &addressing_service::get_cache_insertion_entry_count, this, ::_1));
    util::function_nonser<boost::int64_t(bool)> cache_update_entry_count(
        boost::bind(
            &addressing_service::get_cache_update_entry_count, this, ::_1));
    util::function_nonser<boost::int64_t(bool)> cache_erase_entry_count(
        boost::bind(
            &addressing_service::get_cache_erase_entry_count, this, ::_1));

    util::function_nonser<boost::int64_t(bool)> cache_get_entry_time(
        boost::bind(
            &addressing_service::get_cache_get_entry_time, this, ::_1));
    util::function_nonser<boost::int64_t(bool)> cache_insertion_time(
        boost::bind(
            &addressing_service::get_cache_insertion_entry_time, this, ::_1));
    util::function_nonser<boost::int64_t(bool)> cache_update_entry_time(
        boost::bind(
            &addressing_service::get_cache_update_entry_time, this, ::_1));
    util::function_nonser<boost::int64_t(bool)> cache_erase_entry_time(
        boost::bind(
            &addressing_service::get_cache_erase_entry_time, this, ::_1));


    performance_counters::generic_counter_type_data const counter_types[] =
    {
        { "/agas/count/cache/entries", performance_counters::counter_raw,
          "returns the number of cache entries in the AGAS cache",
          HPX_PERFORMANCE_COUNTER_V1,
          boost::bind(&performance_counters::locality_raw_counter_creator,
              _1, cache_entries, _2),
          &performance_counters::locality_counter_discoverer,
          ""
        },
        { "/agas/count/cache/hits", performance_counters::counter_raw,
          "returns the number of cache hits while accessing the AGAS cache",
          HPX_PERFORMANCE_COUNTER_V1,
          boost::bind(&performance_counters::locality_raw_counter_creator,
              _1, cache_hits, _2),
          &performance_counters::locality_counter_discoverer,
          ""
        },
        { "/agas/count/cache/misses", performance_counters::counter_raw,
          "returns the number of cache misses while accessing the AGAS cache",
          HPX_PERFORMANCE_COUNTER_V1,
          boost::bind(&performance_counters::locality_raw_counter_creator,
              _1, cache_misses, _2),
          &performance_counters::locality_counter_discoverer,
          ""
        },
        { "/agas/count/cache/evictions", performance_counters::counter_raw,
          "returns the number of cache evictions from the AGAS cache",
          HPX_PERFORMANCE_COUNTER_V1,
          boost::bind(&performance_counters::locality_raw_counter_creator,
              _1, cache_evictions, _2),
          &performance_counters::locality_counter_discoverer,
          ""
        },
        { "/agas/count/cache/insertions", performance_counters::counter_raw,
          "returns the number of cache insertions into the AGAS cache",
          HPX_PERFORMANCE_COUNTER_V1,
          boost::bind(&performance_counters::locality_raw_counter_creator,
              _1, cache_insertions, _2),
          &performance_counters::locality_counter_discoverer,
          ""
        },
        { "/agas/count/cache/get_entry", performance_counters::counter_raw,
          "returns the number of invocations of get_entry function of the "
                "AGAS cache",
          HPX_PERFORMANCE_COUNTER_V1,
          boost::bind(&performance_counters::locality_raw_counter_creator,
              _1, cache_get_entry_count, _2),
          &performance_counters::locality_counter_discoverer,
          ""
        },
        { "/agas/count/cache/insert_entry", performance_counters::counter_raw,
          "returns the number of invocations of insert function of the "
                "AGAS cache",
          HPX_PERFORMANCE_COUNTER_V1,
          boost::bind(&performance_counters::locality_raw_counter_creator,
              _1, cache_insertion_count, _2),
          &performance_counters::locality_counter_discoverer,
          ""
        },
        { "/agas/count/cache/update_entry", performance_counters::counter_raw,
          "returns the number of invocations of update_entry function of the "
                "AGAS cache",
          HPX_PERFORMANCE_COUNTER_V1,
          boost::bind(&performance_counters::locality_raw_counter_creator,
              _1, cache_update_entry_count, _2),
          &performance_counters::locality_counter_discoverer,
          ""
        },
        { "/agas/count/cache/erase_entry", performance_counters::counter_raw,
          "returns the number of invocations of erase_entry function of the "
                "AGAS cache",
          HPX_PERFORMANCE_COUNTER_V1,
          boost::bind(&performance_counters::locality_raw_counter_creator,
              _1, cache_erase_entry_count, _2),
          &performance_counters::locality_counter_discoverer,
          ""
        },
        { "/agas/time/cache/get_entry", performance_counters::counter_raw,
          "returns the the overall time spent executing of the get_entry API "
                "function of the AGAS cache",
          HPX_PERFORMANCE_COUNTER_V1,
          boost::bind(&performance_counters::locality_raw_counter_creator,
              _1, cache_get_entry_time, _2),
          &performance_counters::locality_counter_discoverer,
          "ns"
        },
        { "/agas/time/cache/insert_entry", performance_counters::counter_raw,
          "returns the the overall time spent executing of the insert_entry API "
                "function of the AGAS cache",
          HPX_PERFORMANCE_COUNTER_V1,
          boost::bind(&performance_counters::locality_raw_counter_creator,
              _1, cache_insertion_time, _2),
          &performance_counters::locality_counter_discoverer,
          ""
        },
        { "/agas/time/cache/update_entry", performance_counters::counter_raw,
          "returns the the overall time spent executing of the update_entry API "
                "function of the AGAS cache",
          HPX_PERFORMANCE_COUNTER_V1,
          boost::bind(&performance_counters::locality_raw_counter_creator,
              _1, cache_update_entry_time, _2),
          &performance_counters::locality_counter_discoverer,
          "ns"
        },
        { "/agas/time/cache/erase_entry", performance_counters::counter_raw,
          "returns the the overall time spent executing of the erase_entry API "
                "function of the AGAS cache",
          HPX_PERFORMANCE_COUNTER_V1,
          boost::bind(&performance_counters::locality_raw_counter_creator,
              _1, cache_erase_entry_time, _2),
          &performance_counters::locality_counter_discoverer,
          ""
        },
    };
    performance_counters::install_counter_types(
        counter_types, sizeof(counter_types)/sizeof(counter_types[0]));

    if (is_bootstrap()) {
        // install counters for services
        bootstrap->register_counter_types();

        // always register root server as 'locality#0'
        bootstrap->register_server_instance("locality#0/");
    }
    else {
        // install counters for services
        hosted->register_counter_types();

        boost::uint32_t locality_id =
            naming::get_locality_id_from_gid(get_local_locality());
        std::string str("locality#"
            + boost::lexical_cast<std::string>(locality_id) + "/");
        hosted->register_server_instance(str.c_str(), locality_id);
    }
} // }}}

void addressing_service::garbage_collect_non_blocking(
    error_code& ec
    )
{
    boost::unique_lock<mutex_type> l(refcnt_requests_mtx_, boost::try_to_lock);
    if (!l.owns_lock()) return;     // no need to compete for garbage collection

    send_refcnt_requests_non_blocking(l, ec);
}

void addressing_service::garbage_collect(
    error_code& ec
    )
{
    boost::unique_lock<mutex_type> l(refcnt_requests_mtx_, boost::try_to_lock);
    if (!l.owns_lock()) return;     // no need to compete for garbage collection

    send_refcnt_requests_sync(l, ec);
}

void addressing_service::send_refcnt_requests(
    boost::unique_lock<addressing_service::mutex_type>& l
  , error_code& ec
    )
{
    if (!l.owns_lock())
    {
        HPX_THROWS_IF(ec, lock_error
          , "addressing_service::send_refcnt_requests"
          , "mutex is not locked");
        return;
    }

    if (!enable_refcnt_caching_ || max_refcnt_requests_ == ++refcnt_requests_count_)
        send_refcnt_requests_non_blocking(l, ec);

    else if (&ec != &throws)
        ec = make_success_code();
}

#if defined(HPX_HAVE_AGAS_DUMP_REFCNT_ENTRIES)
    void dump_refcnt_requests(
        boost::unique_lock<addressing_service::mutex_type>& l
      , addressing_service::refcnt_requests_type const& requests
      , const char* func_name
        )
    {
        HPX_ASSERT(l.owns_lock());

        std::stringstream ss;
        ss << ( boost::format(
              "%1%, dumping client-side refcnt table, requests(%2%):")
              % func_name % requests.size());

        typedef addressing_service::refcnt_requests_type::const_reference
            const_reference;

        for (const_reference e : requests)
        {
            // The [client] tag is in there to make it easier to filter
            // through the logs.
            ss << ( boost::format(
                  "\n  [client] gid(%1%), credits(%2%)")
                  % e.first
                  % e.second);
        }

        LAGAS_(debug) << ss.str();
    }
#endif

void addressing_service::send_refcnt_requests_non_blocking(
    boost::unique_lock<addressing_service::mutex_type>& l
  , error_code& ec
    )
{
    HPX_ASSERT(l.owns_lock());

    try {
        if (refcnt_requests_->empty())
        {
            l.unlock();
            return;
        }

        boost::shared_ptr<refcnt_requests_type> p(new refcnt_requests_type);

        p.swap(refcnt_requests_);
        refcnt_requests_count_ = 0;

        l.unlock();

        LAGAS_(info) << (boost::format(
            "addressing_service::send_refcnt_requests_non_blocking, "
            "requests(%1%)")
            % p->size());

#if defined(HPX_HAVE_AGAS_DUMP_REFCNT_ENTRIES)
        if (LAGAS_ENABLED(debug))
            dump_refcnt_requests(l, *p,
                "addressing_service::send_refcnt_requests_non_blocking");
#endif

        // collect all requests for each locality
        typedef std::map<naming::id_type, std::vector<request> > requests_type;
        requests_type requests;

        for (refcnt_requests_type::const_reference e : *p)
        {
            HPX_ASSERT(e.second < 0);

            naming::gid_type raw(e.first);
            request req(primary_ns_decrement_credit, raw, raw, e.second);

            naming::id_type target(
                stubs::primary_namespace::get_service_instance(raw)
              , naming::id_type::unmanaged);

            requests[target].push_back(std::move(req));
        }

        // send requests to all locality
        requests_type::iterator end = requests.end();
        for (requests_type::iterator it = requests.begin(); it != end; ++it)
        {
            stubs::primary_namespace::bulk_service_non_blocking(
                (*it).first, std::move((*it).second), action_priority_);
        }

        if (&ec != &throws)
            ec = make_success_code();
    }
    catch (hpx::exception const& e) {
        HPX_RETHROWS_IF(ec, e,
            "addressing_service::send_refcnt_requests_non_blocking");
    }
}

std::vector<hpx::future<std::vector<response> > >
addressing_service::send_refcnt_requests_async(
    boost::unique_lock<addressing_service::mutex_type>& l
    )
{
    HPX_ASSERT(l.owns_lock());

    if (refcnt_requests_->empty())
    {
        l.unlock();
        return std::vector<hpx::future<std::vector<response> > >();
    }

    boost::shared_ptr<refcnt_requests_type> p(new refcnt_requests_type);

    p.swap(refcnt_requests_);
    refcnt_requests_count_ = 0;

    l.unlock();

    LAGAS_(info) << (boost::format(
        "addressing_service::send_refcnt_requests_async, "
        "requests(%1%)")
        % p->size());

#if defined(HPX_HAVE_AGAS_DUMP_REFCNT_ENTRIES)
    if (LAGAS_ENABLED(debug))
        dump_refcnt_requests(l, *p,
            "addressing_service::send_refcnt_requests_sync");
#endif

    // collect all requests for each locality
    typedef std::map<naming::id_type, std::vector<request> > requests_type;
    requests_type requests;

    std::vector<hpx::future<std::vector<response> > > lazy_results;
    for (refcnt_requests_type::const_reference e : *p)
    {
        HPX_ASSERT(e.second < 0);

        naming::gid_type raw(e.first);
        request const req(primary_ns_decrement_credit, raw, raw, e.second);

        naming::id_type target(
            stubs::primary_namespace::get_service_instance(raw)
          , naming::id_type::unmanaged);

        requests[target].push_back(req);
    }

    // send requests to all locality
    requests_type::const_iterator end = requests.end();
    for (requests_type::const_iterator it = requests.begin(); it != end; ++it)
    {
        lazy_results.push_back(
            stubs::primary_namespace::bulk_service_async(
                (*it).first, (*it).second, action_priority_));
    }

    return lazy_results;
}

void addressing_service::send_refcnt_requests_sync(
    boost::unique_lock<addressing_service::mutex_type>& l
  , error_code& ec
    )
{
    std::vector<hpx::future<std::vector<response> > > lazy_results =
        send_refcnt_requests_async(l);

    wait_all(lazy_results);

    for (hpx::future<std::vector<response> >& f : lazy_results)
    {
        std::vector<response> const& reps = f.get();
        for (response const& rep : reps)
        {
            if (success != rep.get_status())
            {
                HPX_THROWS_IF(ec, rep.get_status(),
                    "addressing_service::send_refcnt_requests_sync",
                    "could not decrement reference count (reported error" +
                    hpx::get_error_what(ec) + ", " +
                    hpx::get_error_file_name(ec) + "(" +
                    boost::lexical_cast<std::string>(
                        hpx::get_error_line_number(ec)) + "))");
                return;
            }
        }
    }

    if (&ec != &throws)
        ec = make_success_code();
}

///////////////////////////////////////////////////////////////////////////////
hpx::future<void> addressing_service::mark_as_migrated(
    naming::gid_type const& gid_
  , util::unique_function_nonser<std::pair<bool, hpx::future<void> >()> && f
    )
{
    if (!gid_)
    {
        return hpx::make_exceptional_future<void>(
            HPX_GET_EXCEPTION(bad_parameter,
                "addressing_service::mark_as_migrated",
                "invalid reference gid"));
    }

    naming::gid_type gid(naming::detail::get_stripped_gid(gid_));

    // always first grab the AGAS lock before invoking the user supplied
    // function
    typedef boost::unique_lock<cache_mutex_type> lock_type;

    lock_type lock(gva_cache_mtx_);
    util::ignore_while_checking<lock_type> ignore(&lock);

    // call the user code for the component instance to be migrated, the
    // returned future becomes ready whenever the component instance can be
    // migrated (no threads are pending/active any more)
    std::pair<bool, hpx::future<void> > result = f();

    // mark the gid as 'migrated' right away - the worst what can happen is
    // that a parcel which comes in for this object is bouncing between this
    // locality and the locality managing the address resolution for the object
    if (result.first)
    {
        migrated_objects_table_type::iterator it =
            migrated_objects_table_.find(gid);

        // insert the object into the map of migrated objects
        if (it == migrated_objects_table_.end())
            migrated_objects_table_.insert(gid);

        // remove entry from cache
        if (caching_ && naming::detail::store_in_cache(gid_))
        {
            gva_cache_->erase(
                [&gid](std::pair<gva_cache_key, gva_entry_type> const& p)
                {
                    return gid == p.first.get_gid();
                });
        }
    }

    return std::move(result.second);
}

void addressing_service::unmark_as_migrated(
    naming::gid_type const& gid_
    )
{
    if (!gid_)
    {
        HPX_THROW_EXCEPTION(bad_parameter,
            "addressing_service::unmark_as_migrated",
            "invalid reference gid");
        return;
    }

    naming::gid_type gid(naming::detail::get_stripped_gid(gid_));

    boost::lock_guard<cache_mutex_type> lock(gva_cache_mtx_);

    migrated_objects_table_type::iterator it =
        migrated_objects_table_.find(gid);

    // insert the object into the map of migrated objects
    if (it != migrated_objects_table_.end())
    {
<<<<<<< HEAD
        boost::lock_guard<mutex_type> lock(migrated_objects_mtx_);
        migrated_objects_table_.insert(gid);
=======
        migrated_objects_table_.erase(it);

        // remove entry from cache
        if (caching_ && naming::detail::store_in_cache(gid_))
        {
            gva_cache_->erase(
                [&gid](std::pair<gva_cache_key, gva_entry_type> const& p)
                {
                    return gid == p.first.get_gid();
                });
        }
>>>>>>> 9b550b6a
    }
}

hpx::future<std::pair<naming::id_type, naming::address> >
addressing_service::begin_migration_async(naming::id_type const& id)
{
    typedef std::pair<naming::id_type, naming::address> result_type;

    if (!id)
    {
        return hpx::make_exceptional_future<result_type>(
            HPX_GET_EXCEPTION(bad_parameter,
                "addressing_service::begin_migration_async",
                "invalid reference id"));
    }

    naming::gid_type gid(naming::detail::get_stripped_gid(id.get_gid()));

    agas::request req(agas::primary_ns_begin_migration, gid);
    naming::id_type service_target(
        agas::stubs::primary_namespace::get_service_instance(gid)
      , naming::id_type::unmanaged);

    return stubs::primary_namespace::service_async<result_type>(
        service_target, req);
}

hpx::future<bool> addressing_service::end_migration_async(
    naming::id_type const& id
    )
{
    if (!id)
    {
        return hpx::make_exceptional_future<bool>(
            HPX_GET_EXCEPTION(bad_parameter,
                "addressing_service::end_migration_async",
                "invalid reference id"));
    }

    naming::gid_type gid(naming::detail::get_stripped_gid(id.get_gid()));

    agas::request req(agas::primary_ns_end_migration, gid);
    naming::id_type service_target(
        agas::stubs::primary_namespace::get_service_instance(gid)
      , naming::id_type::unmanaged);

    return stubs::primary_namespace::service_async<bool>(
        service_target, req);
}

bool addressing_service::was_object_migrated_locked(
    naming::gid_type const& gid_
    )
{
    naming::gid_type gid(naming::detail::get_stripped_gid(gid_));

    return
        migrated_objects_table_.find(gid) !=
        migrated_objects_table_.end();
}

std::pair<bool, components::pinned_ptr>
    addressing_service::was_object_migrated(
        naming::gid_type const& gid
      , util::unique_function_nonser<components::pinned_ptr()> && f
        )
{
    if (!gid)
    {
        HPX_THROW_EXCEPTION(bad_parameter,
            "addressing_service::was_object_migrated",
            "invalid reference gid");
        return std::make_pair(false, components::pinned_ptr());
    }

<<<<<<< HEAD
    boost::lock_guard<mutex_type> lock(migrated_objects_mtx_);
    return was_object_migrated_locked(ids[0].get_gid());
#else
    // #FIXME: it's not really clear how to handle this situation
    HPX_ASSERT(false);
    return false;
#endif
=======
    typedef boost::unique_lock<cache_mutex_type> lock_type;

    lock_type lock(gva_cache_mtx_);

    if (was_object_migrated_locked(gid))
        return std::make_pair(true, components::pinned_ptr());

    util::ignore_while_checking<lock_type> ignore(&lock);
    return std::make_pair(false, f());
>>>>>>> 9b550b6a
}

}}

///////////////////////////////////////////////////////////////////////////////
namespace hpx
{
    namespace detail
    {
        inline std::string
        name_from_basename(std::string const& basename, std::size_t idx)
        {
            HPX_ASSERT(!basename.empty());

            std::string name;

            if (basename[0] != '/')
                name += '/';

            name += basename;
            if (name[name.size()-1] != '/')
                name += '/';
            name += boost::lexical_cast<std::string>(idx);

            return name;
        }
    }

    ///////////////////////////////////////////////////////////////////////////
    std::vector<hpx::future<hpx::id_type> >
        find_all_from_basename(std::string basename, std::size_t num_ids)
    {
        if (basename.empty())
        {
            HPX_THROW_EXCEPTION(bad_parameter,
                "hpx::find_all_from_basename",
                "no basename specified");
        }

        std::vector<hpx::future<hpx::id_type> > results;
        for(std::size_t i = 0; i != num_ids; ++i)
        {
            std::string name = detail::name_from_basename(basename, i);
            results.push_back(agas::on_symbol_namespace_event(
                std::move(name), agas::symbol_ns_bind, true));
        }
        return results;
    }

    std::vector<hpx::future<hpx::id_type> >
        find_from_basename(std::string basename,
            std::vector<std::size_t> const& ids)
    {
        if (basename.empty())
        {
            HPX_THROW_EXCEPTION(bad_parameter,
                "hpx::find_from_basename",
                "no basename specified");
        }

        std::vector<hpx::future<hpx::id_type> > results;
        for (std::size_t i : ids)
        {
            std::string name = detail::name_from_basename(basename, i);
            results.push_back(agas::on_symbol_namespace_event(
                std::move(name), agas::symbol_ns_bind, true));
        }
        return results;
    }

    hpx::future<hpx::id_type> find_from_basename(std::string basename,
        std::size_t sequence_nr)
    {
        if (basename.empty())
        {
            HPX_THROW_EXCEPTION(bad_parameter,
                "hpx::find_from_basename",
                "no basename specified");
        }

        if (sequence_nr == std::size_t(~0U))
            sequence_nr = std::size_t(naming::get_locality_id_from_id(find_here()));

        std::string name = detail::name_from_basename(basename, sequence_nr);
        return agas::on_symbol_namespace_event(std::move(name),
            agas::symbol_ns_bind, true);
    }

    hpx::future<bool> register_with_basename(std::string basename,
        hpx::id_type id, std::size_t sequence_nr)
    {
        if (basename.empty())
        {
            HPX_THROW_EXCEPTION(bad_parameter,
                "hpx::register_with_basename",
                "no basename specified");
        }

        if (sequence_nr == std::size_t(~0U))
            sequence_nr = std::size_t(naming::get_locality_id_from_id(find_here()));

        std::string name = detail::name_from_basename(basename, sequence_nr);
        return agas::register_name(std::move(name), id);
    }

    hpx::future<hpx::id_type> unregister_with_basename(
        std::string basename, std::size_t sequence_nr)
    {
        if (basename.empty())
        {
            HPX_THROW_EXCEPTION(bad_parameter,
                "hpx::unregister_with_basename",
                "no basename specified");
        }

        if (sequence_nr == std::size_t(~0U))
            sequence_nr = std::size_t(naming::get_locality_id_from_id(find_here()));

        std::string name = detail::name_from_basename(basename, sequence_nr);
        return agas::unregister_name(std::move(name));
    }
}<|MERGE_RESOLUTION|>--- conflicted
+++ resolved
@@ -1,11 +1,7 @@
 ////////////////////////////////////////////////////////////////////////////////
 //  Copyright (c) 2011 Bryce Adelstein-Lelbach
-<<<<<<< HEAD
-//  Copyright (c) 2011-2015 Hartmut Kaiser
+//  Copyright (c) 2011-2016 Hartmut Kaiser
 //  Copyright (c) 2016 Thomas Heller
-=======
-//  Copyright (c) 2011-2016 Hartmut Kaiser
->>>>>>> 9b550b6a
 //
 //  Distributed under the Boost Software License, Version 1.0. (See accompanying
 //  file LICENSE_1_0.txt or copy at http://www.boost.org/LICENSE_1_0.txt)
@@ -1483,20 +1479,6 @@
         addr.type_ = g.type;
         addr.address_ = g.lva();
 
-<<<<<<< HEAD
-        HPX_ASSERT(addr.address_);
-
-        if(range_caching_)
-        {
-            // Put the range into the cache.
-            update_cache_entry(base_gid, base_gva, ec);
-        }
-        else
-        {
-            // Put the fully resolved gva into the cache.
-            update_cache_entry(id, g, ec);
-        }
-=======
         if (naming::detail::store_in_cache(id))
         {
             if (addr.address_)
@@ -1517,7 +1499,6 @@
                 remove_cache_entry(id, ec);
             }
         }
->>>>>>> 9b550b6a
 
         if (ec)
             return false;
@@ -2388,87 +2369,6 @@
     }
 } // }}}
 
-<<<<<<< HEAD
-=======
-void addressing_service::insert_cache_entry(
-    naming::gid_type const& id
-  , gva const& g
-  , error_code& ec
-    )
-{ // {{{
-    // If caching is disabled, we silently pretend success.
-    if (!caching_)
-    {
-        if (&ec != &throws)
-            ec = make_success_code();
-        return;
-    }
-
-    // don't look at cache if id is marked as non-cacheable
-    if (!naming::detail::store_in_cache(id))
-    {
-        if (&ec != &throws)
-            ec = make_success_code();
-        return;
-    }
-
-    naming::gid_type gid = naming::detail::get_stripped_gid(id);
-
-    // don't look at the cache if the id is locally managed
-    if (naming::get_locality_id_from_gid(gid) ==
-        naming::get_locality_id_from_gid(locality_))
-    {
-        if (&ec != &throws)
-            ec = make_success_code();
-        return;
-    }
-
-    try {
-        // The entry in AGAS for a locality's RTS component has a count of 0,
-        // so we convert it to 1 here so that the cache doesn't break.
-        const boost::uint64_t count = (g.count ? g.count : 1);
-
-        LAGAS_(debug) <<
-            ( boost::format(
-            "addressing_service::insert_cache_entry, gid(%1%), count(%2%)")
-            % gid % count);
-
-        boost::lock_guard<cache_mutex_type> lock(gva_cache_mtx_);
-
-        const gva_cache_key key(gid, count);
-
-        if (!gva_cache_->insert(key, g))
-        {
-            // Figure out who we collided with.
-            gva_cache_key idbase;
-            gva_cache_type::entry_type e;
-
-            if (!gva_cache_->get_entry(key, idbase, e))
-            {
-                // This is impossible under sane conditions.
-                HPX_THROWS_IF(ec, invalid_data
-                  , "addressing_service::insert_cache_entry"
-                  , "data corruption or lock error occurred in cache");
-                return;
-            }
-
-            LAGAS_(warning) <<
-                ( boost::format(
-                    "addressing_service::insert_cache_entry, "
-                    "aborting insert due to key collision in cache, "
-                    "new_gid(%1%), new_count(%2%), old_gid(%3%), old_count(%4%)"
-                ) % gid % count % idbase.get_gid() % idbase.get_count());
-        }
-
-        if (&ec != &throws)
-            ec = make_success_code();
-    }
-    catch (hpx::exception const& e) {
-        HPX_RETHROWS_IF(ec, e, "addressing_service::insert_cache_entry");
-    }
-} // }}}
-
->>>>>>> 9b550b6a
 // This function has to return false if the key is already in the cache (true
 // means go ahead with the cache update).
 bool check_for_collisions(
@@ -2478,18 +2378,6 @@
 {
     return (new_key.get_gid() != old_key.get_gid())
         || (new_key.get_count() != old_key.get_count());
-}
-
-void update_cache(
-    addressing_service::mutex_type& mtx
-  , addressing_service::gva_cache_type& cache
-  , addressing_service::gva_cache_key const& key
-  , gva const& g
-  , hpx::naming::gid_type const& gid
-  , boost::uint64_t count
-  , error_code& ec = hpx::throws
-    )
-{
 }
 
 void addressing_service::update_cache_entry(
@@ -2633,8 +2521,6 @@
     }
 } // }}}
 
-<<<<<<< HEAD
-=======
 void addressing_service::remove_cache_entry(
     naming::gid_type const& id
   , error_code& ec
@@ -2686,7 +2572,6 @@
     }
 }
 
->>>>>>> 9b550b6a
 // Disable refcnt caching during shutdown
 void addressing_service::start_shutdown(error_code& ec)
 {
@@ -3414,7 +3299,7 @@
 
     naming::gid_type gid(naming::detail::get_stripped_gid(gid_));
 
-    boost::lock_guard<cache_mutex_type> lock(gva_cache_mtx_);
+    boost::lock_guard<mutex_type> lock(migrated_objects_mtx_);
 
     migrated_objects_table_type::iterator it =
         migrated_objects_table_.find(gid);
@@ -3422,22 +3307,14 @@
     // insert the object into the map of migrated objects
     if (it != migrated_objects_table_.end())
     {
-<<<<<<< HEAD
-        boost::lock_guard<mutex_type> lock(migrated_objects_mtx_);
-        migrated_objects_table_.insert(gid);
-=======
         migrated_objects_table_.erase(it);
 
         // remove entry from cache
         if (caching_ && naming::detail::store_in_cache(gid_))
         {
-            gva_cache_->erase(
-                [&gid](std::pair<gva_cache_key, gva_entry_type> const& p)
-                {
-                    return gid == p.first.get_gid();
-                });
-        }
->>>>>>> 9b550b6a
+            lock.unlock();
+            remove_cache_entry(gid);
+        }
     }
 }
 
@@ -3513,25 +3390,15 @@
         return std::make_pair(false, components::pinned_ptr());
     }
 
-<<<<<<< HEAD
-    boost::lock_guard<mutex_type> lock(migrated_objects_mtx_);
-    return was_object_migrated_locked(ids[0].get_gid());
-#else
-    // #FIXME: it's not really clear how to handle this situation
-    HPX_ASSERT(false);
-    return false;
-#endif
-=======
-    typedef boost::unique_lock<cache_mutex_type> lock_type;
-
-    lock_type lock(gva_cache_mtx_);
+    typedef boost::unique_lock<mutex_type> lock_type;
+
+    lock_type lock(migrated_objects_mtx_);
 
     if (was_object_migrated_locked(gid))
         return std::make_pair(true, components::pinned_ptr());
 
-    util::ignore_while_checking<lock_type> ignore(&lock);
+    lock.unlock();
     return std::make_pair(false, f());
->>>>>>> 9b550b6a
 }
 
 }}
