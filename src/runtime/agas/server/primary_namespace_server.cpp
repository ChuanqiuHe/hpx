////////////////////////////////////////////////////////////////////////////////
//  Copyright (c) 2011 Bryce Adelstein-Lelbach
//  Copyright (c) 2012-2016 Hartmut Kaiser
//
//  Distributed under the Boost Software License, Version 1.0. (See accompanying
//  file LICENSE_1_0.txt or copy at http://www.boost.org/LICENSE_1_0.txt)
////////////////////////////////////////////////////////////////////////////////

#include <hpx/config.hpp>
#include <hpx/runtime/actions/continuation.hpp>
#include <hpx/runtime/agas/interface.hpp>
#include <hpx/runtime/agas/server/primary_namespace.hpp>
#include <hpx/runtime/naming/resolver_client.hpp>
#include <hpx/runtime/applier/apply.hpp>
#include <hpx/runtime/components/server/runtime_support.hpp>
#include <hpx/include/performance_counters.hpp>
#include <hpx/util/get_and_reset_value.hpp>
#include <hpx/util/assert_owns_lock.hpp>

#include <hpx/lcos/future.hpp>
#include <hpx/lcos/wait_all.hpp>

#include <boost/thread/locks.hpp>

#if defined(HPX_GCC_VERSION) && HPX_GCC_VERSION < 408000
#include <boost/make_shared.hpp>
#endif

#include <list>

namespace hpx { namespace agas
{

naming::gid_type bootstrap_primary_namespace_gid()
{
    return naming::gid_type(HPX_AGAS_PRIMARY_NS_MSB, HPX_AGAS_PRIMARY_NS_LSB);
}

naming::id_type bootstrap_primary_namespace_id()
{
    return naming::id_type(HPX_AGAS_PRIMARY_NS_MSB, HPX_AGAS_PRIMARY_NS_LSB
      , naming::id_type::unmanaged);
}

namespace server
{

// TODO: This isn't scalable, we have to update it every time we add a new
// AGAS request/response type.
response primary_namespace::service(
    request const& req
  , error_code& ec
    )
{ // {{{
    switch (req.get_action_code())
    {
        case primary_ns_route:
            {
                HPX_ASSERT(false);
                return response();
            }
        case primary_ns_bind_gid:
            {
                update_time_on_exit update(
                    counter_data_.bind_gid_.time_
                );
                counter_data_.increment_bind_gid_count();
                return bind_gid(req, ec);
            }
        case primary_ns_resolve_gid:
            {
                update_time_on_exit update(
                    counter_data_.resolve_gid_.time_
                );
                counter_data_.increment_resolve_gid_count();
                return resolve_gid(req, ec);
            }
        case primary_ns_unbind_gid:
            {
                update_time_on_exit update(
                    counter_data_.unbind_gid_.time_
                );
                counter_data_.increment_unbind_gid_count();
                return unbind_gid(req, ec);
            }
        case primary_ns_increment_credit:
            {
                update_time_on_exit update(
                    counter_data_.increment_credit_.time_
                );
                counter_data_.increment_increment_credit_count();
                return increment_credit(req, ec);
            }
        case primary_ns_decrement_credit:
            {
                update_time_on_exit update(
                    counter_data_.decrement_credit_.time_
                );
                counter_data_.increment_decrement_credit_count();
                return decrement_credit(req, ec);
            }
        case primary_ns_allocate:
            {
                update_time_on_exit update(
                    counter_data_.allocate_.time_
                );
                counter_data_.increment_allocate_count();
                return allocate(req, ec);
            }
        case primary_ns_begin_migration:
            {
                update_time_on_exit update(
                    counter_data_.begin_migration_.time_
                );
                counter_data_.increment_begin_migration_count();
                return begin_migration(req, ec);
            }
        case primary_ns_end_migration:
            {
                update_time_on_exit update(
                    counter_data_.end_migration_.time_
                );
                counter_data_.increment_end_migration_count();
                return end_migration(req, ec);
            }
        case primary_ns_statistics_counter:
            return statistics_counter(req, ec);

        case locality_ns_allocate:
        case locality_ns_free:
        case locality_ns_localities:
        case locality_ns_num_localities:
        case locality_ns_num_threads:
        case locality_ns_resolve_locality:
        case locality_ns_resolved_localities:
        {
            LAGAS_(warning) <<
                "primary_namespace::service, redirecting request to "
                "locality_namespace";
            return naming::get_agas_client().service(req, ec);
        }

        case component_ns_bind_prefix:
        case component_ns_bind_name:
        case component_ns_resolve_id:
        case component_ns_unbind_name:
        case component_ns_iterate_types:
        case component_ns_get_component_type_name:
        case component_ns_num_localities:
        {
            LAGAS_(warning) <<
                "primary_namespace::service, redirecting request to "
                "component_namespace";
            return naming::get_agas_client().service(req, ec);
        }

        case symbol_ns_bind:
        case symbol_ns_resolve:
        case symbol_ns_unbind:
        case symbol_ns_iterate_names:
        case symbol_ns_on_event:
        {
            LAGAS_(warning) <<
                "primary_namespace::service, redirecting request to "
                "symbol_namespace";
            return naming::get_agas_client().service(req, ec);
        }

        default:
        case locality_ns_service:
        case component_ns_service:
        case primary_ns_service:
        case symbol_ns_service:
        case invalid_request:
        {
            HPX_THROWS_IF(ec, bad_action_code
              , "primary_namespace::service"
              , boost::str(boost::format(
                    "invalid action code encountered in request, "
                    "action_code(%x)")
                    % boost::uint16_t(req.get_action_code())));
            return response();
        }
    };
} // }}}

// register all performance counter types exposed by this component
void primary_namespace::register_counter_types(
    error_code& ec
    )
{
    boost::format help_count(
        "returns the number of invocations of the AGAS service '%s'");
    boost::format help_time(
        "returns the overall execution time of the AGAS service '%s'");
    performance_counters::create_counter_func creator(
        boost::bind(&performance_counters::agas_raw_counter_creator, _1, _2
      , agas::server::primary_namespace_service_name));

    for (std::size_t i = 0;
          i != detail::num_primary_namespace_services;
          ++i)
    {
        // global counters are handled elsewhere
        if (detail::primary_namespace_services[i].code_ == primary_ns_statistics_counter)
            continue;

        std::string name(detail::primary_namespace_services[i].name_);
        std::string help;
        std::string::size_type p = name.find_last_of('/');
        HPX_ASSERT(p != std::string::npos);

        if (detail::primary_namespace_services[i].target_
            == detail::counter_target_count)
            help = boost::str(help_count % name.substr(p+1));
        else
            help = boost::str(help_time % name.substr(p+1));

        performance_counters::install_counter_type(
            agas::performance_counter_basename + name
          , performance_counters::counter_raw
          , help
          , creator
          , &performance_counters::locality_counter_discoverer
          , HPX_PERFORMANCE_COUNTER_V1
          , detail::primary_namespace_services[i].uom_
          , ec
          );
        if (ec) return;
    }
}

void primary_namespace::register_global_counter_types(
    error_code& ec
    )
{
    performance_counters::create_counter_func creator(
        boost::bind(&performance_counters::agas_raw_counter_creator, _1, _2
      , agas::server::primary_namespace_service_name));

    for (std::size_t i = 0;
          i != detail::num_primary_namespace_services;
          ++i)
    {
        // local counters are handled elsewhere
        if (detail::primary_namespace_services[i].code_
            != primary_ns_statistics_counter)
            continue;

        std::string help;
        if (detail::primary_namespace_services[i].target_
            == detail::counter_target_count)
            help = "returns the overall number of invocations \
                     of all primary AGAS services";
        else
            help = "returns the overall execution time of all primary AGAS services";

        performance_counters::install_counter_type(
            std::string(agas::performance_counter_basename) +
                detail::primary_namespace_services[i].name_
          , performance_counters::counter_raw
          , help
          , creator
          , &performance_counters::locality_counter_discoverer
          , HPX_PERFORMANCE_COUNTER_V1
          , detail::primary_namespace_services[i].uom_
          , ec
          );
        if (ec) return;
    }
}

void primary_namespace::register_server_instance(
    char const* servicename
  , boost::uint32_t locality_id
  , error_code& ec
    )
{
    // set locality_id for this component
    if (locality_id == naming::invalid_locality_id)
        locality_id = 0;        // if not given, we're on the root

    this->base_type::set_locality_id(locality_id);

    // now register this AGAS instance with AGAS :-P
    instance_name_ = agas::service_name;
    instance_name_ += servicename;
    instance_name_ += agas::server::primary_namespace_service_name;

    // register a gid (not the id) to avoid AGAS holding a reference to this
    // component
    agas::register_name_sync(instance_name_, get_unmanaged_id().get_gid(), ec);
}

void primary_namespace::unregister_server_instance(
    error_code& ec
    )
{
    agas::unregister_name_sync(instance_name_, ec);
    this->base_type::finalize();
}

void primary_namespace::finalize()
{
    if (!instance_name_.empty())
    {
        error_code ec(lightweight);
        agas::unregister_name_sync(instance_name_, ec);
    }
}

// Parcel routing forwards the message handler request to the routed action
parcelset::policies::message_handler* primary_namespace::get_message_handler(
    parcelset::parcelhandler* ph
  , parcelset::locality const& loc
  , parcelset::parcel const& p
    )
{
    typedef hpx::actions::transfer_action<
        server::primary_namespace::route_action
    > action_type;

    action_type * act = static_cast<action_type *>(p.get_action());

    parcelset::parcel const& routed_p = hpx::actions::get<0>(*act);
    return routed_p.get_message_handler(ph, loc);
}

serialization::binary_filter* primary_namespace::get_serialization_filter(
    parcelset::parcel const& p
    )
{
    typedef hpx::actions::transfer_action<
        server::primary_namespace::route_action
    > action_type;

    action_type * act = static_cast<action_type *>(p.get_action());

    parcelset::parcel const& routed_p = hpx::actions::get<0>(*act);
    return routed_p.get_serialization_filter();
}

// TODO: do/undo semantics (e.g. transactions)
std::vector<response> primary_namespace::bulk_service(
    std::vector<request> const& reqs
  , error_code& ec
    )
{
    std::vector<response> r;
    r.reserve(reqs.size());

    for (request const& req : reqs)
    {
        r.push_back(service(req, ec));
        if (ec)
            break;      // on error: for now stop iterating
    }

    return r;
}

// start migration of the given object
response primary_namespace::begin_migration(
    request const& req
  , error_code& ec)
{
    using hpx::util::get;

    naming::gid_type id = req.get_gid();

    boost::unique_lock<mutex_type> l(mutex_);

    resolved_type r = resolve_gid_locked(l, id, ec);
    if (get<0>(r) == naming::invalid_gid)
    {
        l.unlock();

        LAGAS_(info) << (boost::format(
            "primary_namespace::begin_migration, gid(%1%), response(no_success)")
            % id);

        return response(primary_ns_begin_migration, naming::invalid_gid, gva(),
            naming::invalid_gid, no_success);
    }

    migration_table_type::iterator it = migrating_objects_.find(id);
    if (it == migrating_objects_.end())
    {
        std::pair<migration_table_type::iterator, bool> p =
#if !defined(HPX_GCC_VERSION) || HPX_GCC_VERSION >= 408000
            migrating_objects_.emplace(std::piecewise_construct,
                std::forward_as_tuple(id), std::forward_as_tuple());
#else
            migrating_objects_.insert(migration_table_type::value_type(
                id,
                hpx::util::make_tuple(
                    false, 0,
                    boost::make_shared<lcos::local::condition_variable_any>()
                )
            ));
#endif
        HPX_ASSERT(p.second);
        it = p.first;
    }

    // flag this id as being migrated
    hpx::util::get<0>(it->second) = true;

    return response(primary_ns_begin_migration, get<0>(r), get<1>(r), get<2>(r));
}

// migration of the given object is complete
response primary_namespace::end_migration(
    request const& req
  , error_code& ec)
{
    naming::gid_type id = req.get_gid();

    boost::lock_guard<mutex_type> l(mutex_);

    using hpx::util::get;

    migration_table_type::iterator it = migrating_objects_.find(id);
    if (it == migrating_objects_.end() || !get<0>(it->second))
        return response(primary_ns_end_migration, no_success);

#if !defined(HPX_GCC_VERSION) || HPX_GCC_VERSION >= 408000
    get<2>(it->second).notify_all(ec);
#else
    get<2>(it->second)->notify_all(ec);
#endif

    // flag this id as not being migrated anymore
    get<0>(it->second) = false;

    return response(primary_ns_end_migration, success);
}

// wait if given object is currently being migrated
void primary_namespace::wait_for_migration_locked(
    boost::unique_lock<mutex_type>& l
  , naming::gid_type id
  , error_code& ec)
{
    HPX_ASSERT_OWNS_LOCK(l);

    using hpx::util::get;

    migration_table_type::iterator it = migrating_objects_.find(id);
    if (it != migrating_objects_.end() && get<0>(it->second))
    {
        ++get<1>(it->second);

#if !defined(HPX_GCC_VERSION) || HPX_GCC_VERSION >= 408000
        get<2>(it->second).wait(l, ec);
#else
        get<2>(it->second)->wait(l, ec);
#endif

        if (--get<1>(it->second) == 0 && !get<0>(it->second))
            migrating_objects_.erase(it);
    }
}

response primary_namespace::bind_gid(
    request const& req
  , error_code& ec
    )
{ // {{{ bind_gid implementation
    using hpx::util::get;

    // parameters
    gva g = req.get_gva();
    naming::gid_type id = req.get_gid();
    naming::gid_type locality = req.get_locality();

    naming::detail::strip_internal_bits_from_gid(id);

    boost::unique_lock<mutex_type> l(mutex_);

    gva_table_type::iterator it = gvas_.lower_bound(id)
                           , begin = gvas_.begin()
                           , end = gvas_.end();

    if (it != end)
    {
        // If we got an exact match, this is a request to update an existing
        // binding (e.g. move semantics).
        if (it->first == id)
        {
            gva& gaddr = it->second.first;
            naming::gid_type& loc = it->second.second;

            // Check for count mismatch (we can't change block sizes of
            // existing bindings).
            if (HPX_UNLIKELY(gaddr.count != g.count))
            {
                // REVIEW: Is this the right error code to use?
                l.unlock();

                HPX_THROWS_IF(ec, bad_parameter
                  , "primary_namespace::bind_gid"
                  , "cannot change block size of existing binding");
                return response();
            }

            if (HPX_UNLIKELY(components::component_invalid == g.type))
            {
                l.unlock();

                HPX_THROWS_IF(ec, bad_parameter
                  , "primary_namespace::bind_gid"
                  , boost::str(boost::format(
                        "attempt to update a GVA with an invalid type, "
                        "gid(%1%), gva(%2%), locality(%3%)")
                        % id % g % locality));
                return response();
            }

            if (HPX_UNLIKELY(!locality))
            {
                l.unlock();

                HPX_THROWS_IF(ec, bad_parameter
                  , "primary_namespace::bind_gid"
                  , boost::str(boost::format(
                        "attempt to update a GVA with an invalid locality id, "
                        "gid(%1%), gva(%2%), locality(%3%)")
                        % id % g % locality));
                return response();
            }

            // Store the new endpoint and offset
            gaddr.prefix = g.prefix;
            gaddr.type   = g.type;
            gaddr.lva(g.lva());
            gaddr.offset = g.offset;
            loc = locality;

            l.unlock();

            LAGAS_(info) << (boost::format(
                "primary_namespace::bind_gid, gid(%1%), gva(%2%), "
                "locality(%3%), response(repeated_request)")
                % id % g % locality);

            if (&ec != &throws)
                ec = make_success_code();

            return response(primary_ns_bind_gid, repeated_request);
        }

        // We're about to decrement the iterator it - first, we
        // check that it's safe to do this.
        else if (it != begin)
        {
            --it;

            // Check that a previous range doesn't cover the new id.
            if (HPX_UNLIKELY((it->first + it->second.first.count) > id))
            {
                // REVIEW: Is this the right error code to use?
                l.unlock();

                HPX_THROWS_IF(ec, bad_parameter
                  , "primary_namespace::bind_gid"
                  , "the new GID is contained in an existing range");
                return response();
            }
        }
    }

    else if (HPX_LIKELY(!gvas_.empty()))
    {
        --it;

        // Check that a previous range doesn't cover the new id.
        if ((it->first + it->second.first.count) > id)
        {
            // REVIEW: Is this the right error code to use?
            l.unlock();

            HPX_THROWS_IF(ec, bad_parameter
              , "primary_namespace::bind_gid"
              , "the new GID is contained in an existing range");
            return response();
        }
    }

    naming::gid_type upper_bound(id + (g.count - 1));

    if (HPX_UNLIKELY(id.get_msb() != upper_bound.get_msb()))
    {
        l.unlock();

        HPX_THROWS_IF(ec, internal_server_error
          , "primary_namespace::bind_gid"
          , "MSBs of lower and upper range bound do not match");
        return response();
    }

    if (HPX_UNLIKELY(components::component_invalid == g.type))
    {
        l.unlock();

        HPX_THROWS_IF(ec, bad_parameter
          , "primary_namespace::bind_gid"
          , boost::str(boost::format(
                "attempt to insert a GVA with an invalid type, "
                "gid(%1%), gva(%2%), locality(%3%)")
                % id % g % locality));
        return response();
    }

    // Insert a GID -> GVA entry into the GVA table.
    if (HPX_UNLIKELY(!util::insert_checked(gvas_.insert(
            std::make_pair(id, std::make_pair(g, locality))))))
    {
        l.unlock();

        HPX_THROWS_IF(ec, lock_error
          , "primary_namespace::bind_gid"
          , boost::str(boost::format(
                "GVA table insertion failed due to a locking error or "
                "memory corruption, gid(%1%), gva(%2%)")
                % id % g % locality));
        return response();
    }

    l.unlock();

    LAGAS_(info) << (boost::format(
        "primary_namespace::bind_gid, gid(%1%), gva(%2%), locality(%3%)")
        % id % g % locality);

    if (&ec != &throws)
        ec = make_success_code();

    return response(primary_ns_bind_gid);
} // }}}

response primary_namespace::resolve_gid(
    request const& req
  , error_code& ec
    )
{ // {{{ resolve_gid implementation
    using hpx::util::get;

    // parameters
    naming::gid_type id = req.get_gid();

    resolved_type r;

    {
        boost::unique_lock<mutex_type> l(mutex_);

        // wait for any migration to be completed
        wait_for_migration_locked(l, id, ec);

        // now, resolve the id
        r = resolve_gid_locked(l, id, ec);
    }

    if (get<0>(r) == naming::invalid_gid)
    {
        LAGAS_(info) << (boost::format(
            "primary_namespace::resolve_gid, gid(%1%), response(no_success)")
            % id);

        return response(primary_ns_resolve_gid
                      , naming::invalid_gid
                      , gva()
                      , naming::invalid_gid
                      , no_success);
    }

    LAGAS_(info) << (boost::format(
        "primary_namespace::resolve_gid, gid(%1%), base(%2%), "
        "gva(%3%), locality_id(%4%)")
        % id % get<0>(r) % get<1>(r) % get<2>(r));

    return response(primary_ns_resolve_gid, get<0>(r), get<1>(r), get<2>(r));
} // }}}

response primary_namespace::unbind_gid(
    request const& req
  , error_code& ec
    )
{ // {{{ unbind_gid implementation
    // parameters
    boost::uint64_t count = req.get_count();
    naming::gid_type id = req.get_gid();
    naming::detail::strip_internal_bits_from_gid(id);

    boost::unique_lock<mutex_type> l(mutex_);

    gva_table_type::iterator it = gvas_.find(id)
                           , end = gvas_.end();

    if (it != end)
    {
        if (HPX_UNLIKELY(it->second.first.count != count))
        {
            l.unlock();

            HPX_THROWS_IF(ec, bad_parameter
              , "primary_namespace::unbind_gid"
              , "block sizes must match");
            return response();
        }

        gva_table_data_type& data = it->second;
        response r(primary_ns_unbind_gid, data.first, data.second);

        gvas_.erase(it);

        l.unlock();
        LAGAS_(info) << (boost::format(
            "primary_namespace::unbind_gid, gid(%1%), count(%2%), gva(%3%), "
            "locality_id(%4%)")
            % id % count % data.first % data.second);

        if (&ec != &throws)
            ec = make_success_code();

        return r;
    }

    l.unlock();

    LAGAS_(info) << (boost::format(
        "primary_namespace::unbind_gid, gid(%1%), count(%2%), "
        "response(no_success)")
        % id % count);

    if (&ec != &throws)
        ec = make_success_code();

    return response(primary_ns_unbind_gid
                  , gva()
                  , naming::invalid_gid
                  , no_success);
} // }}}

response primary_namespace::increment_credit(
    request const& req
  , error_code& ec
    )
{ // increment_credit implementation
    // parameters
    boost::int64_t credits = req.get_credit();
    naming::gid_type lower = req.get_lower_bound();
    naming::gid_type upper = req.get_upper_bound();

    naming::detail::strip_internal_bits_from_gid(lower);
    naming::detail::strip_internal_bits_from_gid(upper);

    if (lower == upper)
        ++upper;

    // Increment.
    if (credits > 0)
    {
        increment(lower, upper, credits, ec);
        if (ec) return response();
    }
    else
    {
        HPX_THROWS_IF(ec, bad_parameter
          , "primary_namespace::increment_credit"
          , boost::str(boost::format("invalid credit count of %1%") % credits));
        return response();
    }

    return response(primary_ns_increment_credit, credits);
}

response primary_namespace::decrement_credit(
    request const& req
  , error_code& ec
    )
{ // decrement_credit implementation
    // parameters
    boost::int64_t credits = req.get_credit();
    naming::gid_type lower = req.get_lower_bound();
    naming::gid_type upper = req.get_upper_bound();

    naming::detail::strip_internal_bits_from_gid(lower);
    naming::detail::strip_internal_bits_from_gid(upper);

    if (lower == upper)
        ++upper;

    // Decrement.
    if (credits < 0)
    {
        std::list<free_entry> free_list;
        decrement_sweep(free_list, lower, upper, -credits, ec);
        if (ec) return response();

        free_components_sync(free_list, lower, upper, ec);
        if (ec) return response();
    }

    else
    {
        HPX_THROWS_IF(ec, bad_parameter
          , "primary_namespace::decrement_credit"
          , boost::str(boost::format("invalid credit count of %1%") % credits));
        return response();
    }

    return response(primary_ns_decrement_credit, credits);
}

response primary_namespace::allocate(
    request const& req
  , error_code& ec
    )
{ // {{{ allocate implementation
    boost::uint64_t const count = req.get_count();
    boost::uint64_t const real_count = (count) ? (count - 1) : (0);

    // Just return the prefix
    // REVIEW: Should this be an error?
    if (0 == count)
    {
        LAGAS_(info) << (boost::format(
            "primary_namespace::allocate, count(%1%), "
            "lower(%1%), upper(%3%), prefix(%4%), response(repeated_request)")
            % count % next_id_ % next_id_
            % naming::get_locality_id_from_gid(next_id_));

        if (&ec != &throws)
            ec = make_success_code();

        return response(primary_ns_allocate, next_id_, next_id_
          , naming::get_locality_id_from_gid(next_id_), success);
    }

    // Compute the new allocation.
    naming::gid_type lower(next_id_ + 1);
    naming::gid_type upper(lower + real_count);

    // Check for overflow.
    if (upper.get_msb() != lower.get_msb())
    {
        // Check for address space exhaustion (we currently use 80 bits of
        // the gid for the actual id)
        if (HPX_UNLIKELY((lower.get_msb() & ~0xFF) == 0xFF))
        {
            HPX_THROWS_IF(ec, internal_server_error
                , "locality_namespace::allocate"
                , "primary namespace has been exhausted");
            return response();
        }

        // Otherwise, correct
        lower = naming::gid_type(upper.get_msb(), 0);
        upper = lower + real_count;
    }

    // Store the new upper bound.
    next_id_ = upper;

    // Set the initial credit count.
    naming::detail::set_credit_for_gid(lower, boost::int64_t(HPX_GLOBALCREDIT_INITIAL));
    naming::detail::set_credit_for_gid(upper, boost::int64_t(HPX_GLOBALCREDIT_INITIAL));

    LAGAS_(info) << (boost::format(
        "primary_namespace::allocate, count(%1%), "
        "lower(%2%), upper(%3%), prefix(%4%), response(repeated_request)")
        % count % lower % upper % naming::get_locality_id_from_gid(next_id_));

    if (&ec != &throws)
        ec = make_success_code();

    return response(locality_ns_allocate, lower, upper
      , naming::get_locality_id_from_gid(next_id_), success);
} // }}}

#if defined(HPX_HAVE_AGAS_DUMP_REFCNT_ENTRIES)
    void primary_namespace::dump_refcnt_matches(
        refcnt_table_type::iterator lower_it
      , refcnt_table_type::iterator upper_it
      , naming::gid_type const& lower
      , naming::gid_type const& upper
      , boost::unique_lock<mutex_type>& l
      , const char* func_name
        )
    { // dump_refcnt_matches implementation
        HPX_ASSERT(l.owns_lock());

        if (lower_it == refcnts_.end() && upper_it == refcnts_.end())
            // We got nothing, bail - our caller is probably about to throw.
            return;

        std::stringstream ss;
        ss << (boost::format(
              "%1%, dumping server-side refcnt table matches, lower(%2%), "
              "upper(%3%):")
              % func_name % lower % upper);

        for (/**/; lower_it != upper_it; ++lower_it)
        {
            // The [server] tag is in there to make it easier to filter
            // through the logs.
            ss << (boost::format(
                   "\n  [server] lower(%1%), credits(%2%)")
                   % lower_it->first
                   % lower_it->second);
        }

        LAGAS_(debug) << ss.str();
    } // dump_refcnt_matches implementation
#endif

///////////////////////////////////////////////////////////////////////////////
void primary_namespace::increment(
    naming::gid_type const& lower
  , naming::gid_type const& upper
  , boost::int64_t& credits
  , error_code& ec
    )
{ // {{{ increment implementation
    boost::unique_lock<mutex_type> l(mutex_);

#if defined(HPX_HAVE_AGAS_DUMP_REFCNT_ENTRIES)
    if (LAGAS_ENABLED(debug))
    {
        typedef refcnt_table_type::iterator iterator;

        // Find the mappings that we're about to touch.
        refcnt_table_type::iterator lower_it = refcnts_.find(lower);
        refcnt_table_type::iterator upper_it;
        if (lower != upper)
        {
            upper_it = refcnts_.find(upper);
        }
        else
        {
            upper_it = lower_it;
            ++upper_it;
        }

        dump_refcnt_matches(lower_it, upper_it, lower, upper, l,
            "primary_namespace::increment");
    }
#endif

    // TODO: Whine loudly if a reference count overflows. We reserve ~0 for
    // internal bookkeeping in the decrement algorithm, so the maximum global
    // reference count is 2^64 - 2. The maximum number of credits a single GID
    // can hold, however, is limited to 2^32 - 1.

    // The third parameter we pass here is the default data to use in case the
    // key is not mapped. We don't insert GIDs into the refcnt table when we
    // allocate/bind them, so if a GID is not in the refcnt table, we know that
    // it's global reference count is the initial global reference count.

    for (naming::gid_type raw = lower; raw != upper; ++raw)
    {
        refcnt_table_type::iterator it = refcnts_.find(raw);
        if (it == refcnts_.end())
        {
            boost::int64_t count =
                boost::int64_t(HPX_GLOBALCREDIT_INITIAL) + credits;

            std::pair<refcnt_table_type::iterator, bool> p =
                refcnts_.insert(refcnt_table_type::value_type(raw, count));
            if (!p.second)
            {
                l.unlock();

                HPX_THROWS_IF(ec, invalid_data
                    , "primary_namespace::increment"
                    , boost::str(boost::format(
                        "couldn't create entry in reference count table, "
                        "raw(%1%), ref-count(%3%)")
                        % raw % count));
                return;
            }

            it = p.first;
        }
        else
        {
            it->second += credits;
        }

        LAGAS_(info) << (boost::format(
            "primary_namespace::increment, raw(%1%), refcnt(%2%)")
            % lower % it->second);
    }

    if (&ec != &throws)
        ec = make_success_code();
} // }}}

///////////////////////////////////////////////////////////////////////////////
void primary_namespace::resolve_free_list(
    boost::unique_lock<mutex_type>& l
  , std::list<refcnt_table_type::iterator> const& free_list
  , std::list<free_entry>& free_entry_list
  , naming::gid_type const& lower
  , naming::gid_type const& upper
  , error_code& ec
    )
{
    HPX_ASSERT_OWNS_LOCK(l);

    using hpx::util::get;

    typedef refcnt_table_type::iterator iterator;

    for (iterator const& it : free_list)
    {
        typedef refcnt_table_type::key_type key_type;

        // The mapping's key space.
        key_type gid = it->first;

        // wait for any migration to be completed
        wait_for_migration_locked(l, gid, ec);

        // Resolve the query GID.
        resolved_type r = resolve_gid_locked(l, gid, ec);
        if (ec) return;

        naming::gid_type& raw = get<0>(r);
        if (raw == naming::invalid_gid)
        {
            l.unlock();

            HPX_THROWS_IF(ec, internal_server_error
                , "primary_namespace::resolve_free_list"
                , boost::str(boost::format(
                    "primary_namespace::resolve_free_list, failed to resolve "
                    "gid, gid(%1%)")
                    % gid));
            return;       // couldn't resolve this one
        }

        // Make sure the GVA is valid.
        gva& g = get<1>(r);

        // REVIEW: Should we do more to make sure the GVA is valid?
        if (HPX_UNLIKELY(components::component_invalid == g.type))
        {
            l.unlock();

            HPX_THROWS_IF(ec, internal_server_error
                , "primary_namespace::resolve_free_list"
                , boost::str(boost::format(
                    "encountered a GVA with an invalid type while "
                    "performing a decrement, gid(%1%), gva(%2%)")
                    % gid % g));
            return;
        }
        else if (HPX_UNLIKELY(0 == g.count))
        {
            l.unlock();

            HPX_THROWS_IF(ec, internal_server_error
                , "primary_namespace::resolve_free_list"
                , boost::str(boost::format(
                    "encountered a GVA with a count of zero while "
                    "performing a decrement, gid(%1%), gva(%2%)")
                    % gid % g));
            return;
        }

        LAGAS_(info) << (boost::format(
            "primary_namespace::resolve_free_list, resolved match, "
            "gid(%1%), gva(%2%)")
            % gid % g);

        // Fully resolve the range.
        gva const resolved = g.resolve(gid, raw);

        // Add the information needed to destroy these components to the
        // free list.
        free_entry_list.push_back(free_entry(resolved, gid, get<2>(r)));

        // remove this entry from the refcnt table
        refcnts_.erase(it);
    }
}

///////////////////////////////////////////////////////////////////////////////
void primary_namespace::decrement_sweep(
    std::list<free_entry>& free_entry_list
  , naming::gid_type const& lower
  , naming::gid_type const& upper
  , boost::int64_t credits
  , error_code& ec
    )
{ // {{{ decrement_sweep implementation
    LAGAS_(info) << (boost::format(
        "primary_namespace::decrement_sweep, lower(%1%), upper(%2%), "
        "credits(%3%)")
        % lower % upper % credits);

    free_entry_list.clear();

    {
        boost::unique_lock<mutex_type> l(mutex_);

#if defined(HPX_HAVE_AGAS_DUMP_REFCNT_ENTRIES)
        if (LAGAS_ENABLED(debug))
        {
            typedef refcnt_table_type::iterator iterator;

            // Find the mappings that we just added or modified.
            refcnt_table_type::iterator lower_it = refcnts_.find(lower);
            refcnt_table_type::iterator upper_it;
            if (lower != upper)
            {
                upper_it = refcnts_.find(upper);
            }
            else
            {
                upper_it = lower_it;
                ++upper_it;
            }

            dump_refcnt_matches(lower_it, upper_it, lower, upper, l,
                "primary_namespace::decrement_sweep");
        }
#endif

        ///////////////////////////////////////////////////////////////////////
        // Apply the decrement across the entire key space (e.g. [lower, upper]).

        // The third parameter we pass here is the default data to use in case
        // the key is not mapped. We don't insert GIDs into the refcnt table
        // when we allocate/bind them, so if a GID is not in the refcnt table,
        // we know that it's global reference count is the initial global
        // reference count.

        std::list<refcnt_table_type::iterator> free_list;
        for (naming::gid_type raw = lower; raw != upper; ++raw)
        {
            refcnt_table_type::iterator it = refcnts_.find(raw);
            if (it == refcnts_.end())
            {
                if (credits > boost::int64_t(HPX_GLOBALCREDIT_INITIAL))
                {
                    l.unlock();

                    HPX_THROWS_IF(ec, invalid_data
                      , "primary_namespace::decrement_sweep"
                      , boost::str(boost::format(
                            "negative entry in reference count table, raw(%1%), "
                            "refcount(%2%)")
                            % raw
                            % (boost::int64_t(HPX_GLOBALCREDIT_INITIAL) - credits)));
                    return;
                }

                boost::int64_t count =
                    boost::int64_t(HPX_GLOBALCREDIT_INITIAL) - credits;

                std::pair<refcnt_table_type::iterator, bool> p =
                    refcnts_.insert(refcnt_table_type::value_type(raw, count));
                if (!p.second)
                {
                    l.unlock();

                    HPX_THROWS_IF(ec, invalid_data
                      , "primary_namespace::decrement_sweep"
                      , boost::str(boost::format(
                            "couldn't create entry in reference count table, "
                            "raw(%1%), ref-count(%3%)")
                            % raw % count));
                    return;
                }

                it = p.first;
            }
            else
            {
                it->second -= credits;
            }

            // Sanity check.
            if (it->second < 0)
            {
                l.unlock();

                HPX_THROWS_IF(ec, invalid_data
                  , "primary_namespace::decrement_sweep"
                  , boost::str(boost::format(
                        "negative entry in reference count table, raw(%1%), "
                        "refcount(%2%)")
                        % raw % it->second));
                return;
            }

            // this objects needs to be deleted
            if (it->second == 0)
                free_list.push_back(it);
        }

        // Resolve the objects which have to be deleted.
        resolve_free_list(l, free_list, free_entry_list, lower, upper, ec);

    } // Unlock the mutex.

    if (&ec != &throws)
        ec = make_success_code();
}

///////////////////////////////////////////////////////////////////////////////
void primary_namespace::free_components_sync(
    std::list<free_entry>& free_list
  , naming::gid_type const& lower
  , naming::gid_type const& upper
  , error_code& ec
    )
<<<<<<< HEAD
{ // {{{ free_components_sync implementation
    using boost::fusion::at_c;
=======
{ // {{{ kill_sync implementation
    using hpx::util::get;
>>>>>>> f8e7176d

    std::vector<lcos::future<void> > futures;

    ///////////////////////////////////////////////////////////////////////////
    // Delete the objects on the free list.
    components::server::runtime_support::free_component_action act;

    for (free_entry const& e : free_list)
    {
        // Bail if we're in late shutdown and non-local.
        if (HPX_UNLIKELY(!threads::threadmanager_is(state_running)) &&
            e.locality_ != locality_)
        {
            LAGAS_(info) << (boost::format(
                "primary_namespace::free_components_sync, cancelling free "
                "operation because the threadmanager is down, lower(%1%), "
                "upper(%2%), base(%3%), gva(%4%), locality(%5%)")
                % lower
                % upper
                % e.gid_ % e.gva_ % e.locality_);
            continue;
        }

        LAGAS_(info) << (boost::format(
            "primary_namespace::free_components_sync, freeing component, "
            "lower(%1%), upper(%2%), base(%3%), gva(%4%), locality(%5%)")
            % lower
            % upper
            % e.gid_ % e.gva_ % e.locality_);

        // Free the object directly, if local (this avoids creating another
        // local promise via async which would create a snowball effect of
        // free_component calls.
        if (e.locality_ == locality_)
        {
            get_runtime_support_ptr()->free_component(e.gva_, e.gid_, 1);
        }
        else
        {
            naming::id_type const target_locality(e.locality_
              , naming::id_type::unmanaged);
            futures.push_back(hpx::async(act, target_locality, e.gva_, e.gid_, 1));
        }
    }

    if (!futures.empty())
        hpx::wait_all(futures);

    if (&ec != &throws)
        ec = make_success_code();
} // }}}

primary_namespace::resolved_type primary_namespace::resolve_gid_locked(
    boost::unique_lock<mutex_type>& l
  , naming::gid_type const& gid
  , error_code& ec
    )
{ // {{{ resolve_gid_locked implementation
    HPX_ASSERT_OWNS_LOCK(l);

    // parameters
    naming::gid_type id = gid;
    naming::detail::strip_internal_bits_from_gid(id);

    gva_table_type::const_iterator it = gvas_.lower_bound(id)
                                 , begin = gvas_.begin()
                                 , end = gvas_.end();

    if (it != end)
    {
        // Check for exact match
        if (it->first == id)
        {
            if (&ec != &throws)
                ec = make_success_code();

            gva_table_data_type const& data = it->second;
            return resolved_type(it->first, data.first, data.second);
        }

        // We need to decrement the iterator, first we check that it's safe
        // to do this.
        else if (it != begin)
        {
            --it;

            // Found the GID in a range
            gva_table_data_type const& data = it->second;
            if ((it->first + data.first.count) > id)
            {
                if (HPX_UNLIKELY(id.get_msb() != it->first.get_msb()))
                {
                    l.unlock();

                    HPX_THROWS_IF(ec, internal_server_error
                      , "primary_namespace::resolve_gid_locked"
                      , "MSBs of lower and upper range bound do not match");
                    return resolved_type(naming::invalid_gid, gva(),
                        naming::invalid_gid);
                }

                if (&ec != &throws)
                    ec = make_success_code();

                return resolved_type(it->first, data.first, data.second);
            }
        }
    }

    else if (HPX_LIKELY(!gvas_.empty()))
    {
        --it;

        // Found the GID in a range
        gva_table_data_type const& data = it->second;
        if ((it->first + data.first.count) > id)
        {
            if (HPX_UNLIKELY(id.get_msb() != it->first.get_msb()))
            {
                l.unlock();

                HPX_THROWS_IF(ec, internal_server_error
                  , "primary_namespace::resolve_gid_locked"
                  , "MSBs of lower and upper range bound do not match");
                return resolved_type(naming::invalid_gid, gva(),
                    naming::invalid_gid);
            }

            if (&ec != &throws)
                ec = make_success_code();

            return resolved_type(it->first, data.first, data.second);
        }
    }

    if (&ec != &throws)
        ec = make_success_code();

    return resolved_type(naming::invalid_gid, gva(), naming::invalid_gid);
} // }}}

response primary_namespace::statistics_counter(
    request const& req
  , error_code& ec
    )
{ // {{{ statistics_counter implementation
    LAGAS_(info) << "primary_namespace::statistics_counter";

    std::string name(req.get_statistics_counter_name());

    performance_counters::counter_path_elements p;
    performance_counters::get_counter_path_elements(name, p, ec);
    if (ec) return response();

    if (p.objectname_ != "agas")
    {
        HPX_THROWS_IF(ec, bad_parameter,
            "primary_namespace::statistics_counter",
            "unknown performance counter (unrelated to AGAS)");
        return response();
    }

    namespace_action_code code = invalid_request;
    detail::counter_target target = detail::counter_target_invalid;
    for (std::size_t i = 0;
          i != detail::num_primary_namespace_services;
          ++i)
    {
        if (p.countername_ == detail::primary_namespace_services[i].name_)
        {
            code = detail::primary_namespace_services[i].code_;
            target = detail::primary_namespace_services[i].target_;
            break;
        }
    }

    if (code == invalid_request || target == detail::counter_target_invalid)
    {
        HPX_THROWS_IF(ec, bad_parameter,
            "primary_namespace::statistics_counter",
            "unknown performance counter (unrelated to AGAS?)");
        return response();
    }

    typedef primary_namespace::counter_data cd;

    util::function_nonser<boost::int64_t(bool)> get_data_func;
    if (target == detail::counter_target_count)
    {
        switch (code) {
        case primary_ns_route:
            get_data_func = boost::bind(&cd::get_route_count, &counter_data_, ::_1);
            break;
        case primary_ns_bind_gid:
            get_data_func = boost::bind(&cd::get_bind_gid_count, &counter_data_, ::_1);
            break;
        case primary_ns_resolve_gid:
            get_data_func = boost::bind(&cd::get_resolve_gid_count,
                &counter_data_, ::_1);
            break;
        case primary_ns_unbind_gid:
            get_data_func = boost::bind(&cd::get_unbind_gid_count,
                &counter_data_, ::_1);
            break;
        case primary_ns_increment_credit:
            get_data_func = boost::bind(&cd::get_increment_credit_count,
                &counter_data_, ::_1);
            break;
        case primary_ns_decrement_credit:
            get_data_func = boost::bind(&cd::get_decrement_credit_count,
                &counter_data_, ::_1);
            break;
        case primary_ns_allocate:
            get_data_func = boost::bind(&cd::get_allocate_count,
                &counter_data_, ::_1);
            break;
        case primary_ns_begin_migration:
            get_data_func = boost::bind(&cd::get_begin_migration_count,
                &counter_data_, ::_1);
            break;
        case primary_ns_end_migration:
            get_data_func = boost::bind(&cd::get_end_migration_count,
                &counter_data_, ::_1);
            break;
        case primary_ns_statistics_counter:
            get_data_func = boost::bind(&cd::get_overall_count,
                &counter_data_, ::_1);
            break;
        default:
            HPX_THROWS_IF(ec, bad_parameter
              , "primary_namespace::statistics"
              , "bad action code while querying statistics");
            return response();
        }
    }
    else {
        HPX_ASSERT(detail::counter_target_time == target);
        switch (code) {
        case primary_ns_route:
            get_data_func = boost::bind(&cd::get_route_time, &counter_data_, ::_1);
            break;
        case primary_ns_bind_gid:
            get_data_func = boost::bind(&cd::get_bind_gid_time, &counter_data_, ::_1);
            break;
        case primary_ns_resolve_gid:
            get_data_func = boost::bind(&cd::get_resolve_gid_time, &counter_data_, ::_1);
            break;
        case primary_ns_unbind_gid:
            get_data_func = boost::bind(&cd::get_unbind_gid_time, &counter_data_, ::_1);
            break;
        case primary_ns_increment_credit:
            get_data_func = boost::bind(&cd::get_increment_credit_time,
                &counter_data_, ::_1);
            break;
        case primary_ns_decrement_credit:
            get_data_func = boost::bind(&cd::get_decrement_credit_time,
                &counter_data_, ::_1);
            break;
        case primary_ns_allocate:
            get_data_func = boost::bind(&cd::get_allocate_time, &counter_data_, ::_1);
            break;
        case primary_ns_begin_migration:
            get_data_func = boost::bind(&cd::get_begin_migration_time,
                &counter_data_, ::_1);
            break;
        case primary_ns_end_migration:
            get_data_func = boost::bind(&cd::get_end_migration_time,
                &counter_data_, ::_1);
            break;
        case primary_ns_statistics_counter:
            get_data_func = boost::bind(&cd::get_overall_time,
                &counter_data_, ::_1);
            break;
        default:
            HPX_THROWS_IF(ec, bad_parameter
              , "primary_namespace::statistics"
              , "bad action code while querying statistics");
            return response();
        }
    }

    performance_counters::counter_info info;
    performance_counters::get_counter_type(name, info, ec);
    if (ec) return response();

    performance_counters::complement_counter_info(info, ec);
    if (ec) return response();

    using performance_counters::detail::create_raw_counter;
    naming::gid_type gid = create_raw_counter(info, get_data_func, ec);
    if (ec) return response();

    if (&ec != &throws)
        ec = make_success_code();

    return response(component_ns_statistics_counter, gid);
}

// access current counter values
boost::int64_t primary_namespace::counter_data::get_route_count(bool reset)
{
    return util::get_and_reset_value(route_.count_, reset);
}

boost::int64_t primary_namespace::counter_data::get_bind_gid_count(bool reset)
{
    return util::get_and_reset_value(bind_gid_.count_, reset);
}

boost::int64_t primary_namespace::counter_data::get_resolve_gid_count(bool reset)
{
    return util::get_and_reset_value(resolve_gid_.count_, reset);
}

boost::int64_t primary_namespace::counter_data::get_unbind_gid_count(bool reset)
{
    return util::get_and_reset_value(unbind_gid_.count_, reset);
}

boost::int64_t primary_namespace::counter_data::get_increment_credit_count(bool reset)
{
    return util::get_and_reset_value(increment_credit_.count_, reset);
}

boost::int64_t primary_namespace::counter_data::get_decrement_credit_count(bool reset)
{
    return util::get_and_reset_value(decrement_credit_.count_, reset);
}

boost::int64_t primary_namespace::counter_data::get_allocate_count(bool reset)
{
    return util::get_and_reset_value(allocate_.count_, reset);
}

boost::int64_t primary_namespace::counter_data::get_begin_migration_count(bool reset)
{
    return util::get_and_reset_value(begin_migration_.count_, reset);
}

boost::int64_t primary_namespace::counter_data::get_end_migration_count(bool reset)
{
    return util::get_and_reset_value(end_migration_.count_, reset);
}

boost::int64_t primary_namespace::counter_data::get_overall_count(bool reset)
{
    return util::get_and_reset_value(route_.count_, reset) +
        util::get_and_reset_value(bind_gid_.count_, reset) +
        util::get_and_reset_value(resolve_gid_.count_, reset) +
        util::get_and_reset_value(unbind_gid_.count_, reset) +
        util::get_and_reset_value(increment_credit_.count_, reset) +
        util::get_and_reset_value(decrement_credit_.count_, reset) +
        util::get_and_reset_value(allocate_.count_, reset) +
        util::get_and_reset_value(begin_migration_.count_, reset) +
        util::get_and_reset_value(end_migration_.count_, reset);
}

// access execution time counters
boost::int64_t primary_namespace::counter_data::get_route_time(bool reset)
{
    return util::get_and_reset_value(route_.time_, reset);
}

boost::int64_t primary_namespace::counter_data::get_bind_gid_time(bool reset)
{
    return util::get_and_reset_value(bind_gid_.time_, reset);
}

boost::int64_t primary_namespace::counter_data::get_resolve_gid_time(bool reset)
{
    return util::get_and_reset_value(resolve_gid_.time_, reset);
}

boost::int64_t primary_namespace::counter_data::get_unbind_gid_time(bool reset)
{
    return util::get_and_reset_value(unbind_gid_.time_, reset);
}

boost::int64_t primary_namespace::counter_data::get_increment_credit_time(bool reset)
{
    return util::get_and_reset_value(increment_credit_.time_, reset);
}

boost::int64_t primary_namespace::counter_data::get_decrement_credit_time(bool reset)
{
    return util::get_and_reset_value(decrement_credit_.time_, reset);
}

boost::int64_t primary_namespace::counter_data::get_allocate_time(bool reset)
{
    return util::get_and_reset_value(allocate_.time_, reset);
}

boost::int64_t primary_namespace::counter_data::get_begin_migration_time(bool reset)
{
    return util::get_and_reset_value(begin_migration_.time_, reset);
}

boost::int64_t primary_namespace::counter_data::get_end_migration_time(bool reset)
{
    return util::get_and_reset_value(end_migration_.time_, reset);
}

boost::int64_t primary_namespace::counter_data::get_overall_time(bool reset)
{
    return util::get_and_reset_value(route_.time_, reset) +
        util::get_and_reset_value(bind_gid_.time_, reset) +
        util::get_and_reset_value(resolve_gid_.time_, reset) +
        util::get_and_reset_value(unbind_gid_.time_, reset) +
        util::get_and_reset_value(increment_credit_.time_, reset) +
        util::get_and_reset_value(decrement_credit_.time_, reset) +
        util::get_and_reset_value(allocate_.time_, reset) +
        util::get_and_reset_value(begin_migration_.time_, reset) +
        util::get_and_reset_value(end_migration_.time_, reset);
}

// increment counter values
void primary_namespace::counter_data::increment_route_count()
{
    ++route_.count_;
}

void primary_namespace::counter_data::increment_bind_gid_count()
{
    ++bind_gid_.count_;
}

void primary_namespace::counter_data::increment_resolve_gid_count()
{
    ++resolve_gid_.count_;
}

void primary_namespace::counter_data::increment_unbind_gid_count()
{
    ++unbind_gid_.count_;
}

void primary_namespace::counter_data::increment_increment_credit_count()
{
    ++increment_credit_.count_;
}

void primary_namespace::counter_data::increment_decrement_credit_count()
{
    ++decrement_credit_.count_;
}

void primary_namespace::counter_data::increment_allocate_count()
{
    ++allocate_.count_;
}

void primary_namespace::counter_data::increment_begin_migration_count()
{
    ++begin_migration_.count_;
}

void primary_namespace::counter_data::increment_end_migration_count()
{
    ++end_migration_.count_;
}

}}}
<|MERGE_RESOLUTION|>--- conflicted
+++ resolved
@@ -1218,13 +1218,8 @@
   , naming::gid_type const& upper
   , error_code& ec
     )
-<<<<<<< HEAD
 { // {{{ free_components_sync implementation
-    using boost::fusion::at_c;
-=======
-{ // {{{ kill_sync implementation
     using hpx::util::get;
->>>>>>> f8e7176d
 
     std::vector<lcos::future<void> > futures;
 
