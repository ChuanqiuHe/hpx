--- conflicted
+++ resolved
@@ -64,24 +64,8 @@
         // resource manager to interact with this executor using the
         // manage_executor interface.
         resource_manager& rm = resource_manager::get();
-<<<<<<< HEAD
-        cookie_ = rm.initial_allocation(new
-            manage_thread_pool_executor<Scheduler>(*this));
-    }
-
-    inline bool starting_up(boost::ptr_vector<boost::atomic<hpx::state> >& states)
-    {
-        typedef boost::atomic<hpx::state> state_type;
-        for (state_type& state : states)
-        {
-            if (state.load() < state_running)
-                return true;
-        }
-        return false;
-=======
         cookie_ = rm.initial_allocation(
             new manage_thread_executor<thread_pool_executor>(*this));
->>>>>>> d0f8bbd5
     }
 
     template <typename Scheduler>
