# Copyright (c) 2014-2015 Hartmut Kaiser
#
# Distributed under the Boost Software License, Version 1.0. (See accompanying
# file LICENSE_1_0.txt or copy at http://www.boost.org/LICENSE_1_0.txt)

set(tests
    adjacentdifference
    adjacentdifference_exception
    adjacentdifference_bad_alloc
    adjacentfind
    adjacentfind_exception
    adjacentfind_bad_alloc
    adjacentfind_binary
    adjacentfind_binary_exception
    adjacentfind_binary_bad_alloc
    all_of
    any_of
    copy
    copyif_random
    copyif_forward
    copyif_input
    copyif_exception
    copyif_bad_alloc
    copyn
    count
    countif
    equal
    equal_binary
    exclusive_scan
    exclusive_scan2
    exclusive_scan_exception
    exclusive_scan_bad_alloc
    exclusive_scan_validate
    fill
    filln
    find
    findend
    findfirstof
    findfirstof_binary
    findif
    findifnot
    findifnot_exception
    findifnot_bad_alloc
    foreach
    foreach_executors
    foreach_prefetching
    foreach_prefetching_executors_v1
    foreach_projection
    foreachn
    foreachn_exception
    foreachn_bad_alloc
    foreachn_projection
    foreachn_projection_exception
    foreachn_projection_bad_alloc
    for_loop
    for_loop_induction
    for_loop_induction_async
    for_loop_n
    for_loop_n_strided
    for_loop_reduction
    for_loop_reduction_async
    for_loop_strided
    generate
    generaten
    includes
    inclusive_scan
<<<<<<< HEAD
    inclusive_scan_executors_v1
    inner_product
    inner_product_exception
    inner_product_bad_alloc
=======
    inclusive_scan_executors
>>>>>>> a3201219
    is_partitioned
    is_sorted
    is_sorted_executors_v1
    is_sorted_until
    lexicographical_compare
    max_element
    min_element
    minmax_element
    mismatch
    mismatch_binary
    move
    none_of
    reduce_
    reduce_by_key
    remove_copy
    remove_copy_if
    replace
    replace_if
    replace_copy
    replace_copy_if
    reverse
    reverse_copy
    rotate
    rotate_copy
    search
    searchn
    set_difference
    set_intersection
    set_symmetric_difference
    set_union
    sort
    sort_by_key
    sort_exceptions
    stable_partition
    swapranges
    transform
    transform_binary
    transform_binary2
    transform_exclusive_scan
    transform_inclusive_scan
    transform_reduce
    transform_reduce_binary
    transform_reduce_binary_exception
    transform_reduce_binary_bad_alloc
    uninitialized_copy
    uninitialized_copy_executors_v1
    uninitialized_copyn
    uninitialized_fill
    uninitialized_filln
   )

if(HPX_WITH_EXECUTOR_COMPATIBILITY)
  set(tests ${tests}
      foreach_executors_v1
     )
endif()

foreach(test ${tests})
  set(sources
      ${test}.cpp)

  set(${test}_PARAMETERS THREADS_PER_LOCALITY 4)

  source_group("Source Files" FILES ${sources})

  set(folder_name "Tests/Unit/Parallel/Algorithms")
  string(FIND ${test} "_v1" _is_v1_test)

  if(NOT (_is_v1_test EQUAL -1))
    set(folder_name "Tests/Unit/Parallel/Algorithms/V1")
  endif()

  # add example executable
  add_hpx_executable(${test}_test
                     SOURCES ${sources}
                     ${${test}_FLAGS}
                     EXCLUDE_FROM_ALL
                     HPX_PREFIX ${HPX_BUILD_PREFIX}
                     FOLDER ${folder_name})

  add_hpx_unit_test("parallel" ${test} ${${test}_PARAMETERS})

  # add a custom target for this example
  add_hpx_pseudo_target(tests.unit.parallel.algorithms.${test})

  # make pseudo-targets depend on master pseudo-target
  add_hpx_pseudo_dependencies(tests.unit.parallel.algorithms
                              tests.unit.parallel.algorithms.${test})

  # add dependencies to pseudo-target
  add_hpx_pseudo_dependencies(tests.unit.parallel.algorithms.${test}
                              ${test}_test_exe)
endforeach()<|MERGE_RESOLUTION|>--- conflicted
+++ resolved
@@ -64,14 +64,7 @@
     generaten
     includes
     inclusive_scan
-<<<<<<< HEAD
     inclusive_scan_executors_v1
-    inner_product
-    inner_product_exception
-    inner_product_bad_alloc
-=======
-    inclusive_scan_executors
->>>>>>> a3201219
     is_partitioned
     is_sorted
     is_sorted_executors_v1
