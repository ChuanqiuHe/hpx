//  Copyright (c) 2007-2017 Hartmut Kaiser
//
//  Distributed under the Boost Software License, Version 1.0. (See accompanying
//  file LICENSE_1_0.txt or copy at http://www.boost.org/LICENSE_1_0.txt)

#include <hpx/hpx.hpp>
#include <hpx/hpx_init.hpp>
#include <hpx/compat/thread.hpp>
#include <hpx/parallel/executors/service_executors.hpp>
#include <hpx/util/lightweight_test.hpp>

#include <algorithm>
#include <cstdlib>
#include <numeric>
#include <vector>

#include <boost/range/functions.hpp>

namespace compat = hpx::compat;

///////////////////////////////////////////////////////////////////////////////
<<<<<<< HEAD
hpx::thread::id test(int passed_through)
{
    HPX_TEST_EQ(passed_through, 42);
    return hpx::this_thread::get_id();
=======
compat::thread::id test(int passed_through)
{
    HPX_TEST_EQ(passed_through, 42);
    return compat::this_thread::get_id();
>>>>>>> 4fa919fe
}

template <typename Executor>
void test_sync(Executor& exec)
{
<<<<<<< HEAD
    HPX_TEST(
        hpx::parallel::execution::sync_execute(exec, &test, 42) !=
        hpx::this_thread::get_id());
=======
    typedef hpx::parallel::executor_traits<Executor> traits;
    HPX_TEST(traits::execute(exec, &test, 42) != compat::this_thread::get_id());
>>>>>>> 4fa919fe
}

template <typename Executor>
void test_async(Executor& exec)
{
    HPX_TEST(
        hpx::parallel::execution::async_execute(exec, &test, 42).get() !=
        hpx::this_thread::get_id());
}

///////////////////////////////////////////////////////////////////////////////
hpx::thread::id test_f(hpx::future<void> f, int passed_through)
{
    HPX_ASSERT(f.is_ready());   // make sure, future is ready

    f.get();                    // propagate exceptions

    HPX_TEST_EQ(passed_through, 42);
    return hpx::this_thread::get_id();
}

template <typename Executor>
void test_then(Executor& exec)
{
    hpx::future<void> f = hpx::make_ready_future();

    HPX_TEST(
<<<<<<< HEAD
        hpx::parallel::execution::then_execute(exec, &test_f, f, 42).get() !=
        hpx::this_thread::get_id());
}

///////////////////////////////////////////////////////////////////////////////
void bulk_test(int value, hpx::thread::id tid, int passed_through) //-V813
{
    HPX_TEST(tid != hpx::this_thread::get_id());
=======
        traits::async_execute(exec, &test, 42).get() !=
        compat::this_thread::get_id());
}

///////////////////////////////////////////////////////////////////////////////
void bulk_test(int value, compat::thread::id tid, int passed_through)
{
    HPX_TEST(tid != compat::this_thread::get_id());
>>>>>>> 4fa919fe
    HPX_TEST_EQ(passed_through, 42);
}

template <typename Executor>
void test_bulk_sync(Executor& exec)
{
<<<<<<< HEAD
    hpx::thread::id tid = hpx::this_thread::get_id();
=======
    typedef hpx::parallel::executor_traits<Executor> traits;

    compat::thread::id tid = compat::this_thread::get_id();
>>>>>>> 4fa919fe

    std::vector<int> v(107);
    std::iota(boost::begin(v), boost::end(v), std::rand());

    using hpx::util::placeholders::_1;
    using hpx::util::placeholders::_2;

    hpx::parallel::execution::sync_bulk_execute(
        exec, hpx::util::bind(&bulk_test, _1, tid, _2), v, 42);
    hpx::parallel::execution::sync_bulk_execute(
        exec, &bulk_test, v, tid, 42);
}

template <typename Executor>
void test_bulk_async(Executor& exec)
{
    hpx::thread::id tid = hpx::this_thread::get_id();

<<<<<<< HEAD
    std::vector<int> v(107);
    std::iota(boost::begin(v), boost::end(v), std::rand());

    using hpx::util::placeholders::_1;
    using hpx::util::placeholders::_2;

    hpx::when_all(hpx::parallel::execution::async_bulk_execute(
        exec, hpx::util::bind(&bulk_test, _1, tid, _2), v, 42)
    ).get();
    hpx::when_all(hpx::parallel::execution::async_bulk_execute(
        exec, &bulk_test, v, tid, 42)
    ).get();
}

///////////////////////////////////////////////////////////////////////////////
void bulk_test_f(int value, hpx::shared_future<void> f, hpx::thread::id tid,
    int passed_through) //-V813
{
    HPX_ASSERT(f.is_ready());   // make sure, future is ready

    f.get();                    // propagate exceptions

    HPX_TEST(tid != hpx::this_thread::get_id());
    HPX_TEST_EQ(passed_through, 42);
}

template <typename Executor>
void test_bulk_then(Executor& exec)
{
    hpx::thread::id tid = hpx::this_thread::get_id();
=======
    compat::thread::id tid = compat::this_thread::get_id();
>>>>>>> 4fa919fe

    std::vector<int> v(107);
    std::iota(boost::begin(v), boost::end(v), std::rand());

    using hpx::util::placeholders::_1;
    using hpx::util::placeholders::_2;
    using hpx::util::placeholders::_3;

    hpx::shared_future<void> f = hpx::make_ready_future();

    hpx::parallel::execution::then_bulk_execute(
        exec, hpx::util::bind(&bulk_test_f, _1, _2, tid, _3), v, f, 42
    ).get();
    hpx::parallel::execution::then_bulk_execute(
        exec, &bulk_test_f, v, f, tid, 42
    ).get();
}

///////////////////////////////////////////////////////////////////////////////
template <typename Executor>
void test_service_executor(Executor& exec)
{
    test_sync(exec);
    test_async(exec);
    test_then(exec);
    test_bulk_sync(exec);
    test_bulk_async(exec);
    test_bulk_then(exec);
}

int hpx_main(int argc, char* argv[])
{
    using namespace hpx::parallel;
    using hpx::threads::executors::service_executor_type;

    {
        execution::service_executor exec(service_executor_type::io_thread_pool);
        test_service_executor(exec);
    }

    {
        execution::service_executor exec(service_executor_type::parcel_thread_pool);
        test_service_executor(exec);
    }

    {
        execution::service_executor exec(service_executor_type::timer_thread_pool);
        test_service_executor(exec);
    }

    {
        execution::service_executor exec(service_executor_type::main_thread);
        test_service_executor(exec);
    }

    return hpx::finalize();
}

int main(int argc, char* argv[])
{
    // Initialize and run HPX
    HPX_TEST_EQ_MSG(hpx::init(argc, argv), 0,
        "HPX main exited with non-zero status");

    return hpx::util::report_errors();
}<|MERGE_RESOLUTION|>--- conflicted
+++ resolved
@@ -3,8 +3,8 @@
 //  Distributed under the Boost Software License, Version 1.0. (See accompanying
 //  file LICENSE_1_0.txt or copy at http://www.boost.org/LICENSE_1_0.txt)
 
+#include <hpx/hpx_init.hpp>
 #include <hpx/hpx.hpp>
-#include <hpx/hpx_init.hpp>
 #include <hpx/compat/thread.hpp>
 #include <hpx/parallel/executors/service_executors.hpp>
 #include <hpx/util/lightweight_test.hpp>
@@ -16,33 +16,19 @@
 
 #include <boost/range/functions.hpp>
 
-namespace compat = hpx::compat;
-
 ///////////////////////////////////////////////////////////////////////////////
-<<<<<<< HEAD
-hpx::thread::id test(int passed_through)
+hpx::compat::thread::id test(int passed_through)
 {
     HPX_TEST_EQ(passed_through, 42);
-    return hpx::this_thread::get_id();
-=======
-compat::thread::id test(int passed_through)
-{
-    HPX_TEST_EQ(passed_through, 42);
-    return compat::this_thread::get_id();
->>>>>>> 4fa919fe
+    return hpx::compat::this_thread::get_id();
 }
 
 template <typename Executor>
 void test_sync(Executor& exec)
 {
-<<<<<<< HEAD
     HPX_TEST(
         hpx::parallel::execution::sync_execute(exec, &test, 42) !=
-        hpx::this_thread::get_id());
-=======
-    typedef hpx::parallel::executor_traits<Executor> traits;
-    HPX_TEST(traits::execute(exec, &test, 42) != compat::this_thread::get_id());
->>>>>>> 4fa919fe
+        hpx::compat::this_thread::get_id());
 }
 
 template <typename Executor>
@@ -50,18 +36,18 @@
 {
     HPX_TEST(
         hpx::parallel::execution::async_execute(exec, &test, 42).get() !=
-        hpx::this_thread::get_id());
+        hpx::compat::this_thread::get_id());
 }
 
 ///////////////////////////////////////////////////////////////////////////////
-hpx::thread::id test_f(hpx::future<void> f, int passed_through)
+hpx::compat::thread::id test_f(hpx::future<void> f, int passed_through)
 {
     HPX_ASSERT(f.is_ready());   // make sure, future is ready
 
     f.get();                    // propagate exceptions
 
     HPX_TEST_EQ(passed_through, 42);
-    return hpx::this_thread::get_id();
+    return hpx::compat::this_thread::get_id();
 }
 
 template <typename Executor>
@@ -70,38 +56,21 @@
     hpx::future<void> f = hpx::make_ready_future();
 
     HPX_TEST(
-<<<<<<< HEAD
         hpx::parallel::execution::then_execute(exec, &test_f, f, 42).get() !=
-        hpx::this_thread::get_id());
+        hpx::compat::this_thread::get_id());
 }
 
 ///////////////////////////////////////////////////////////////////////////////
-void bulk_test(int value, hpx::thread::id tid, int passed_through) //-V813
+void bulk_test(int value, hpx::compat::thread::id tid, int passed_through) //-V813
 {
-    HPX_TEST(tid != hpx::this_thread::get_id());
-=======
-        traits::async_execute(exec, &test, 42).get() !=
-        compat::this_thread::get_id());
-}
-
-///////////////////////////////////////////////////////////////////////////////
-void bulk_test(int value, compat::thread::id tid, int passed_through)
-{
-    HPX_TEST(tid != compat::this_thread::get_id());
->>>>>>> 4fa919fe
+    HPX_TEST(tid != hpx::compat::this_thread::get_id());
     HPX_TEST_EQ(passed_through, 42);
 }
 
 template <typename Executor>
 void test_bulk_sync(Executor& exec)
 {
-<<<<<<< HEAD
-    hpx::thread::id tid = hpx::this_thread::get_id();
-=======
-    typedef hpx::parallel::executor_traits<Executor> traits;
-
-    compat::thread::id tid = compat::this_thread::get_id();
->>>>>>> 4fa919fe
+    hpx::compat::thread::id tid = hpx::compat::this_thread::get_id();
 
     std::vector<int> v(107);
     std::iota(boost::begin(v), boost::end(v), std::rand());
@@ -118,9 +87,8 @@
 template <typename Executor>
 void test_bulk_async(Executor& exec)
 {
-    hpx::thread::id tid = hpx::this_thread::get_id();
+    hpx::compat::thread::id tid = hpx::compat::this_thread::get_id();
 
-<<<<<<< HEAD
     std::vector<int> v(107);
     std::iota(boost::begin(v), boost::end(v), std::rand());
 
@@ -136,24 +104,21 @@
 }
 
 ///////////////////////////////////////////////////////////////////////////////
-void bulk_test_f(int value, hpx::shared_future<void> f, hpx::thread::id tid,
+void bulk_test_f(int value, hpx::shared_future<void> f, hpx::compat::thread::id tid,
     int passed_through) //-V813
 {
     HPX_ASSERT(f.is_ready());   // make sure, future is ready
 
     f.get();                    // propagate exceptions
 
-    HPX_TEST(tid != hpx::this_thread::get_id());
+    HPX_TEST(tid != hpx::compat::this_thread::get_id());
     HPX_TEST_EQ(passed_through, 42);
 }
 
 template <typename Executor>
 void test_bulk_then(Executor& exec)
 {
-    hpx::thread::id tid = hpx::this_thread::get_id();
-=======
-    compat::thread::id tid = compat::this_thread::get_id();
->>>>>>> 4fa919fe
+    hpx::compat::thread::id tid = hpx::compat::this_thread::get_id();
 
     std::vector<int> v(107);
     std::iota(boost::begin(v), boost::end(v), std::rand());
